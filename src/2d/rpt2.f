c
c
c     =====================================================
      subroutine rpt2(ixy,maxm,meqn,maux,mwaves,mbc,mx,
     &                  ql,qr,aux1,aux2,aux3,
     &                  ilr,asdq,bmasdq,bpasdq)
c     =====================================================
      use geoclaw_module, only: g => grav, dry_tolerance
      use geoclaw_module, only: coordinate_system,earth_radius,deg2rad

      implicit none
c
c     # Riemann solver in the transverse direction using an einfeldt
c     Jacobian.

c-----------------------last modified 1/10/05----------------------

      integer ixy,maxm,meqn,maux,mwaves,mbc,mx,ilr

      double precision  ql(meqn,1-mbc:maxm+mbc)
      double precision  qr(meqn,1-mbc:maxm+mbc)
      double precision  asdq(meqn,1-mbc:maxm+mbc)
      double precision  bmasdq(meqn,1-mbc:maxm+mbc)
      double precision  bpasdq(meqn,1-mbc:maxm+mbc)
      double precision  aux1(maux,1-mbc:maxm+mbc)
      double precision  aux2(maux,1-mbc:maxm+mbc)
      double precision  aux3(maux,1-mbc:maxm+mbc)

      double precision  s(3)
      double precision  r(3,3)
      double precision  beta(3)
      double precision  tol,abs_tol
      double precision  hl,hr,hul,hur,hvl,hvr,vl,vr,ul,ur,bl,br
      double precision  uhat,vhat,hhat,roe1,roe3,s1,s2,s3,s1l,s3r
      double precision  delf1,delf2,delf3,dxdcd,dxdcu
      double precision  dxdcm,dxdcp,topo1,topo3,eta

      double precision  pi   ! remove when return deg2rad to orig form of 5.0

      integer i,m,mw,mu,mv

<<<<<<< HEAD
=======
      pi = 4.d0*datan(1.d0)   ! remove when return deg2rad
>>>>>>> 22df0040
      tol=dry_tolerance
      abs_tol=dry_tolerance

      if (ixy.eq.1) then
        mu = 2
        mv = 3
      else
        mu = 3
        mv = 2
      endif

      do i=2-mbc,mx+mbc

<<<<<<< HEAD
         hl=qr(1,i-1)
         hr=ql(1,i)
         hul=qr(mu,i-1)
         hur=ql(mu,i)
         hvl=qr(mv,i-1)
         hvr=ql(mv,i)
=======
         hl=qr(1,i-1) 
         hr=ql(1,i) 
         hul=qr(mu,i-1) 
         hur=ql(mu,i) 
         hvl=qr(mv,i-1) 
         hvr=ql(mv,i) 
>>>>>>> 22df0040

c===========determine velocity from momentum===========================
       if (hl.lt.abs_tol) then
          hl=0.d0
          ul=0.d0
          vl=0.d0
       else
          ul=hul/hl
          vl=hvl/hl
       endif

       if (hr.lt.abs_tol) then
          hr=0.d0
          ur=0.d0
          vr=0.d0
       else
          ur=hur/hr
          vr=hvr/hr
       endif

       do mw=1,mwaves
          s(mw)=0.d0
          beta(mw)=0.d0
          do m=1,meqn
             r(m,mw)=0.d0
          enddo
       enddo
      dxdcp = 1.d0
      dxdcm = 1.d0

<<<<<<< HEAD
      if (hl <= dry_tolerance .and. hr <= dry_tolerance) go to 90

*      !check and see if cell that transverse waves are going in is high and dry
       if (ilr.eq.1) then
            eta = qr(1,i-1) + aux2(1,i-1)
=======
       if (hl <= dry_tolerance .and.
     &     hr <= dry_tolerance) go to 90

*      !check and see if cell that transverse waves are going in is high and dry
       if (ilr.eq.1) then
            eta = qr(1,i-1)  + aux2(1,i-1)
>>>>>>> 22df0040
            topo1 = aux1(1,i-1)
            topo3 = aux3(1,i-1)
c            s1 = vl-sqrt(g*hl)
c            s3 = vl+sqrt(g*hl)
c            s2 = 0.5d0*(s1+s3)
       else
<<<<<<< HEAD
            eta = ql(1,i) + aux2(1,i)
=======
            eta = ql(1,i)  + aux2(1,i)
>>>>>>> 22df0040
            topo1 = aux1(1,i)
            topo3 = aux3(1,i)
c            s1 = vr-sqrt(g*hr)
c            s3 = vr+sqrt(g*hr)
c            s2 = 0.5d0*(s1+s3)
       endif
       if (eta.lt.max(topo1,topo3)) go to 90

      if (coordinate_system.eq.2) then
         if (ixy.eq.2) then
!            dxdcp=(earth_radius*deg2rad)
           dxdcp=(earth_radius*pi/180.d0)
            dxdcm = dxdcp
         else
            if (ilr.eq.1) then
!              dxdcp = earth_radius*cos(aux3(3,i-1))*deg2rad
!              dxdcm = earth_radius*cos(aux1(3,i-1))*deg2rad
              dxdcp = earth_radius*pi*cos(aux3(3,i-1))/180.d0
              dxdcm = earth_radius*pi*cos(aux1(3,i-1))/180.d0
            else
!               dxdcp = earth_radius*cos(aux3(3,i))*deg2rad
!               dxdcm = earth_radius*cos(aux1(3,i))*deg2rad
               dxdcp = earth_radius*pi*cos(aux3(3,i))/180.d0
               dxdcm = earth_radius*pi*cos(aux1(3,i))/180.d0
            endif
         endif
      endif

c=====Determine some speeds necessary for the Jacobian=================
            vhat=(vr*dsqrt(hr))/(dsqrt(hr)+dsqrt(hl)) +
     &        (vl*dsqrt(hl))/(dsqrt(hr)+dsqrt(hl))

            uhat=(ur*dsqrt(hr))/(dsqrt(hr)+dsqrt(hl)) +
     &        (ul*dsqrt(hl))/(dsqrt(hr)+dsqrt(hl))
            hhat=(hr+hl)/2.d0

            roe1=vhat-dsqrt(g*hhat)
            roe3=vhat+dsqrt(g*hhat)

            s1l=vl-dsqrt(g*hl)
            s3r=vr+dsqrt(g*hr)

            s1=dmin1(roe1,s1l)
            s3=dmax1(roe3,s3r)

            s2=0.5d0*(s1+s3)

           s(1)=s1
           s(2)=s2
           s(3)=s3
c=======================Determine asdq decomposition (beta)============
         delf1=asdq(1,i)
         delf2=asdq(mu,i)
         delf3=asdq(mv, i)

         beta(1) = (s3*delf1/(s3-s1))-(delf3/(s3-s1))
         beta(2) = -s2*delf1 + delf2
         beta(3) = (delf3/(s3-s1))-(s1*delf1/(s3-s1))
c======================End =================================================

c=====================Set-up eigenvectors===================================
         r(1,1) = 1.d0
         r(2,1) = s2
         r(3,1) = s1

         r(1,2) = 0.d0
         r(2,2) = 1.d0
         r(3,2) = 0.d0

         r(1,3) = 1.d0
         r(2,3) = s2
         r(3,3) = s3
c============================================================================
90      continue
c============= compute fluctuations==========================================

               bmasdq(1,i)=0.0d0
               bpasdq(1,i)=0.0d0
               bmasdq(2,i)=0.0d0
               bpasdq(2,i)=0.0d0
               bmasdq(3,i)=0.0d0
               bpasdq(3,i)=0.0d0
            do  mw=1,3
               if (s(mw).lt.0.d0) then
                 bmasdq(1,i) =bmasdq(1,i) + dxdcm*s(mw)*beta(mw)*r(1,mw)
                 bmasdq(mu,i)=bmasdq(mu,i)+ dxdcm*s(mw)*beta(mw)*r(2,mw)
                 bmasdq(mv,i)=bmasdq(mv,i)+ dxdcm*s(mw)*beta(mw)*r(3,mw)
               elseif (s(mw).gt.0.d0) then
                 bpasdq(1,i) =bpasdq(1,i) + dxdcp*s(mw)*beta(mw)*r(1,mw)
                 bpasdq(mu,i)=bpasdq(mu,i)+ dxdcp*s(mw)*beta(mw)*r(2,mw)
                 bpasdq(mv,i)=bpasdq(mv,i)+ dxdcp*s(mw)*beta(mw)*r(3,mw)
               endif
            enddo
c========================================================================
         enddo
c

c

      return
      end<|MERGE_RESOLUTION|>--- conflicted
+++ resolved
@@ -5,7 +5,7 @@
      &                  ql,qr,aux1,aux2,aux3,
      &                  ilr,asdq,bmasdq,bpasdq)
 c     =====================================================
-      use geoclaw_module, only: g => grav, dry_tolerance
+      use geoclaw_module, only: g => grav, tol => dry_tolerance
       use geoclaw_module, only: coordinate_system,earth_radius,deg2rad
 
       implicit none
@@ -35,15 +35,13 @@
       double precision  delf1,delf2,delf3,dxdcd,dxdcu
       double precision  dxdcm,dxdcp,topo1,topo3,eta
 
-      double precision  pi   ! remove when return deg2rad to orig form of 5.0
+C       double precision  pi   ! remove when return deg2rad to orig form of 5.0
 
       integer i,m,mw,mu,mv
 
-<<<<<<< HEAD
-=======
-      pi = 4.d0*datan(1.d0)   ! remove when return deg2rad
->>>>>>> 22df0040
-      tol=dry_tolerance
+C =======
+C       pi = 4.d0*datan(1.d0)   ! remove when return deg2rad
+C >>>>>>> mjb/omp-tests
       abs_tol=dry_tolerance
 
       if (ixy.eq.1) then
@@ -56,21 +54,12 @@
 
       do i=2-mbc,mx+mbc
 
-<<<<<<< HEAD
-         hl=qr(1,i-1)
-         hr=ql(1,i)
-         hul=qr(mu,i-1)
-         hur=ql(mu,i)
-         hvl=qr(mv,i-1)
-         hvr=ql(mv,i)
-=======
          hl=qr(1,i-1) 
          hr=ql(1,i) 
          hul=qr(mu,i-1) 
          hur=ql(mu,i) 
          hvl=qr(mv,i-1) 
-         hvr=ql(mv,i) 
->>>>>>> 22df0040
+         hvr=ql(mv,i)
 
 c===========determine velocity from momentum===========================
        if (hl.lt.abs_tol) then
@@ -101,31 +90,19 @@
       dxdcp = 1.d0
       dxdcm = 1.d0
 
-<<<<<<< HEAD
-      if (hl <= dry_tolerance .and. hr <= dry_tolerance) go to 90
-
-*      !check and see if cell that transverse waves are going in is high and dry
-       if (ilr.eq.1) then
-            eta = qr(1,i-1) + aux2(1,i-1)
-=======
-       if (hl <= dry_tolerance .and.
-     &     hr <= dry_tolerance) go to 90
+      if (hl <= dry_tolerance .and.
+     &    hr <= dry_tolerance) go to 90
 
 *      !check and see if cell that transverse waves are going in is high and dry
        if (ilr.eq.1) then
             eta = qr(1,i-1)  + aux2(1,i-1)
->>>>>>> 22df0040
             topo1 = aux1(1,i-1)
             topo3 = aux3(1,i-1)
 c            s1 = vl-sqrt(g*hl)
 c            s3 = vl+sqrt(g*hl)
 c            s2 = 0.5d0*(s1+s3)
        else
-<<<<<<< HEAD
             eta = ql(1,i) + aux2(1,i)
-=======
-            eta = ql(1,i)  + aux2(1,i)
->>>>>>> 22df0040
             topo1 = aux1(1,i)
             topo3 = aux3(1,i)
 c            s1 = vr-sqrt(g*hr)
