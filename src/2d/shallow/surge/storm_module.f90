--- conflicted
+++ resolved
@@ -212,14 +212,7 @@
             write(log_unit, *) "  file = ", storm_file_path
 
             ! Use parameterized storm model
-<<<<<<< HEAD
-            if (0 < storm_specification_type) then
-=======
-            if (0 < storm_specification_type .and.              &
-                    storm_specification_type <= 3               &
-                .or. storm_specification_type == 8              &
-                .or. storm_specification_type == 9) then
->>>>>>> ec6b3db6
+            if (0 < storm_specification_type .and. storm_specification_type <= 9) then
                 select case(storm_specification_type)
                     case(1) ! Holland 1980 model
                         set_model_fields => set_holland_1980_fields
@@ -237,15 +230,12 @@
                         set_model_fields => set_modified_rankine_fields
                     case(7) ! deMaria model
                         set_model_fields => set_deMaria_fields
-<<<<<<< HEAD
+                    case(9) ! Willoughby model
+                        set_model_fields => set_willoughby_fields
                     case default
                         print *, "Storm specification model type ",              &
                                     storm_specification_type, "not available."
                         stop
-=======
-                    case(9) ! Willoughby model
-                        set_model_fields => set_willoughby_fields
->>>>>>> ec6b3db6
                 end select
                 call set_model_storm(storm_file_path, model_storm,         &
                                      storm_specification_type, log_unit)
