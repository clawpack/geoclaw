--- conflicted
+++ resolved
@@ -473,13 +473,7 @@
         call set_multilayer()             ! Set multilayer SWE parameters
         call set_storm()                  ! Set storm parameters
         call set_regions()                ! Set refinement regions
-<<<<<<< HEAD
         call set_gauges(rest, nvar, naux) ! Set gauge output
-=======
-        call set_gauges(rest, nvar)       ! Set gauge output
-        call set_fgmax()
-        call set_storm()
->>>>>>> f2e2c58a
 
     else
 
