--- conflicted
+++ resolved
@@ -42,11 +42,8 @@
     use regions_module, only: num_regions, regions
     use refinement_module
 
-<<<<<<< HEAD
     use multilayer_module, only: rho, num_layers, eta_init
-=======
-    use multilayer_module, only: num_layers, rho
->>>>>>> 15da6a11
+
 
     implicit none
 
@@ -66,11 +63,7 @@
     external allowflag
 
     ! Generic locals
-<<<<<<< HEAD
     integer :: i, j, m, layer
-=======
-    integer :: i,j,m, layer
->>>>>>> 15da6a11
     real(kind=8) :: x_c,y_c,x_low,y_low,x_hi,y_hi
     real(kind=8) :: speed, eta, ds
 
@@ -183,7 +176,6 @@
             ! check if there is a reason to flag this point:
             if (allowflag(x_c,y_c,t,level)) then
                 do layer = 1, num_layers
-<<<<<<< HEAD
                     if (q(3*layer-2,i,j) / rho(layer) > dry_tolerance) then
                         eta = q(3*layer-2,i,j) / rho(layer) + aux(1,i,j)
 
@@ -191,15 +183,6 @@
                         if (abs(eta - eta_init(layer)) > wave_tolerance) then
                             ! Check to see if we are near shore
                             if (q(3*layer-2,i,j) / rho(layer) < deep_depth) then
-=======
-                    if (q(3*layer-2,i,j)/rho(layer) > dry_tolerance) then
-                        eta = q(3*layer-2,i,j)/rho(layer) + aux(1,i,j)
-
-                        ! Check wave criteria
-                        if (abs(eta - sea_level(layer)) > wave_tolerance) then
-                            ! Check to see if we are near shore
-                            if (q(3*layer-2,i,j)/rho(layer) < deep_depth) then
->>>>>>> 15da6a11
                                 amrflags(i,j) = DOFLAG
                                 cycle x_loop
                             ! Check if we are allowed to flag in deep water
