#!/usr/bin/env python

"""

Classes representing parameters for GeoClaw runs

:Classes:

 - GeoClawData
 - RefinementData
 - TopographyData
 - FGoutData
 - FGmaxData
 - DTopoData
 - QinitData
 - SurgeData
 - MultilayerData
 - FrictionData
 - BoussData
 - GridData1D
 - BoussData1D

:Constants:

 - Rearth - Radius of earth in meters
 - DEG2RAD factor to convert degrees to radians
 - RAD2DEG factor to convert radians to degrees
 - LAT2METER factor to convert degrees in latitude to meters
"""

# :TODO: Remove os.path in favor of pathlib
import os

from pathlib import Path
import warnings

import numpy as np

import clawpack.clawutil.data

# Radius of earth in meters.
# For consistency, should always use this value when needed, e.g.
# in setrun.py or topotools:
Rearth = 6367.5e3  # average of polar and equatorial radii

DEG2RAD = np.pi / 180.0
RAD2DEG = 180.0 / np.pi
LAT2METER = Rearth * DEG2RAD

class GeoClawData(clawpack.clawutil.data.ClawData):
    r"""
    Object containing the basic .

    Note that this data object will write out multiple files.
    """
    def __init__(self):
        super(GeoClawData,self).__init__()

        # GeoClaw physics parameters
        self.add_attribute('gravity',9.8)
        self.add_attribute('rho', 1025.0)  # Density of water kg/m^3
        self.add_attribute('rho_air',1.15) # Density of air kg/m^3
        self.add_attribute('ambient_pressure', 101.3e3) # Nominal atmos pressure
        self.add_attribute('earth_radius',Rearth)
        self.add_attribute('coordinate_system',1)
        self.add_attribute('sphere_source',1)  # New starting in v5.10.0
        self.add_attribute('coriolis_forcing',True)
        self.add_attribute('theta_0',45.0)
        self.add_attribute('friction_forcing',True)
        self.add_attribute('manning_coefficient',[0.025])
        self.add_attribute('manning_break',[])

        # GeoClaw algorithm parameters
        self.add_attribute('dry_tolerance',1e-3)
        self.add_attribute('friction_depth',1.0e6)
        self.add_attribute('sea_level',0.0)
        self.add_attribute('speed_limit',50.)


    def write(self,data_source='setrun.py', out_file='geoclaw.data'):

        self.open_data_file(out_file, data_source)

        self.data_write('gravity',
                               description="(gravitational acceleration m/s^2)")
        self.data_write('rho', description="(Density of water kg/m^3)")
        self.data_write('rho_air',description="(Density of air kg/m^3)")
        self.data_write('ambient_pressure',
                                description="(Nominal atmospheric pressure Pa)")
        self.data_write('earth_radius', description="(Radius of the earth m)")
        self.data_write('coordinate_system',
                        description="(1=meters, 2=lon-lat)")
        self.data_write('sphere_source',
                        description="(0=none, 1=only in mass eqn, 2=all)")
        self.data_write('sea_level')
        self.data_write()

        # Forcing terms
        self.data_write('coriolis_forcing')
        if self.coordinate_system == 1 and self.coriolis_forcing:
            self.data_write('theta_0')
        self.data_write('friction_forcing')
        if self.friction_forcing:
            if type(self.manning_coefficient) in [int,float]:
                self.manning_coefficient = [self.manning_coefficient]
            num_manning = len(self.manning_coefficient)
            if len(self.manning_break) != num_manning - 1:
                raise IOError("***manning_break array has wrong length")
            self.data_write(value=num_manning,alt_name='num_manning')
            self.data_write('manning_coefficient')
            self.data_write('manning_break')
            self.data_write('friction_depth')

        self.data_write()

        self.data_write('dry_tolerance')
        self.data_write('speed_limit')

        self.close_data_file()



class RefinementData(clawpack.clawutil.data.ClawData):

    def __init__(self):

        super(RefinementData,self).__init__()

        # Refinement controls
        self.add_attribute('wave_tolerance',1.0e-1)
        self.add_attribute('speed_tolerance',[1.0e12]*6)
        self.add_attribute('deep_depth',None)      # deprecated
        self.add_attribute('max_level_deep',None)  # deprecated
        self.add_attribute('variable_dt_refinement_ratios',False)


    def write(self,data_source='setrun.py', out_file='refinement.data'):
        # Refinement controls
        self.open_data_file(out_file, data_source)
        self.data_write('wave_tolerance')

        # check if user set deprecated parameters:
        if self.deep_depth is not None:
            w = '\n  *** WARNING: deep_depth parameter ignored as of v5.8.0'
            warnings.warn(w, UserWarning)
        if self.max_level_deep is not None:
            w = '\n  *** WARNING: max_level_deep parameter ignored as of v5.8.0'
            warnings.warn(w, UserWarning)

        if not isinstance(self.speed_tolerance,list):
            self.speed_tolerance = [self.speed_tolerance]
        self.data_write('speed_tolerance')
        self.data_write()
        self.data_write('variable_dt_refinement_ratios',
                        description="(Set dt refinement ratios automatically)")
        self.close_data_file()



class TopographyData(clawpack.clawutil.data.ClawData):

    def __init__(self):

        super(TopographyData,self).__init__()

        # Topography data
        self.add_attribute('topo_missing', 99999.0)
        self.add_attribute('test_topography', 0)
        self.add_attribute('override_order', False)
        self.add_attribute('topofiles', [])

        # Jump discontinuity
        self.add_attribute('topo_location',-50e3)
        self.add_attribute('topo_left',-4000.0)
        self.add_attribute('topo_right',-200.0)
        self.add_attribute('topo_angle',0.0)

        # Simple oceanic shelf
        self.add_attribute('x0',350e3)
        self.add_attribute('x1',450e3)
        self.add_attribute('x2',480e3)
        self.add_attribute('basin_depth',-3000.0)
        self.add_attribute('shelf_depth',-100.0)
        self.add_attribute('beach_slope',0.008)


    def write(self,data_source='setrun.py', out_file='topo.data'):

        self.open_data_file(out_file, data_source)
        self.data_write(name='topo_missing',
                        description='replace no_data_value in topofile')
        self.data_write(name='test_topography',description='(Type topography specification)')
        if self.test_topography == 0:
            ntopofiles = len(self.topofiles)
            self.data_write(value=ntopofiles,alt_name='ntopofiles')
            self.data_write(name="override_order", description="(Override order topo files are used)")
            for tfile in self.topofiles:

                if len(tfile) == 6:
                    w = '\n  *** WARNING: topofile specs changed in v5.8.0 -- ' + \
                          'Flag level info now ignored'
                    warnings.warn(w, UserWarning)
                    tfile = [tfile[0], tfile[-1]] # drop minlevel,maxlevel,t1,t2
                elif len(tfile) == 2:
                    pass  # now expect only topo_type, filename
                else:
                    raise ValueError('Unexpected len(tfile) = %i' % len(tfile))

                # if path is relative in setrun, assume it's relative to the
                # same directory that out_file comes from
                
            # :TODO: Remove os.path in favor of pathlib
                fname = os.path.abspath(os.path.join(os.path.dirname(out_file),tfile[-1]))
                self._out_file.write("\n'%s' \n " % fname)
                self._out_file.write("%3i   # topo_type\n" % tfile[0])
        elif self.test_topography == 1:
            self.data_write(name='topo_location',description='(Bathymetry jump location)')
            self.data_write(name='topo_left',description='(Depth to left of bathy_location)')
            self.data_write(name='topo_right',description='(Depth to right of bathy_location)')
        elif self.test_topography == 2 or self.test_topography == 3:
            self.data_write(name='x0',description='(Location of basin end)')
            self.data_write(name='x1',description='(Location of shelf slope end)')
            self.data_write(name='x2',description='(Location of beach slope)')
            self.data_write(name='basin_depth',description='(Depth of basin)')
            self.data_write(name='shelf_depth',description='(Depth of shelf)')
            self.data_write(name='beach_slope',description='(Slope of beach)')
        else:
            raise NotImplementedError("Test topography type %s has not been"
                                        " implemented." % self.test_topography)

        self.close_data_file()


class FixedGridData(clawpack.clawutil.data.ClawData):

    """
    Deprecated, starting in 5.9.0 use FGoutData instead.
    """

    def __init__(self):

        super(FixedGridData,self).__init__()

        # Fixed Grids
        self.add_attribute('fixedgrids',[])


    def write(self,data_source='setrun.py', out_file='fixed_grids.data'):
        # Fixed grid settings
        msg = 'rundata.fixed_grid_data is deprecated starting in v5.9.0,' \
            + ' use rundata.fgout_data instead'
        #warnings.warn(msg)
        if len(self.fixedgrids) > 0:
            raise AttributeError(msg)


class FGoutData(clawpack.clawutil.data.ClawData):

    def __init__(self):

        super(FGoutData,self).__init__()

        # File name for fgout points and parameters:
        self.add_attribute('fgout_grids',[])


    def write(self,data_source='setrun.py', out_file='fgout_grids.data'):
        self.open_data_file(out_file, data_source)
        num_fgout_grids = len(self.fgout_grids)
        self.data_write(value=num_fgout_grids,alt_name='num_fgout_grids')
        self.data_write()

        fgno_unset = 0  # to use if fg.fgno not set by user
        fgno_list = []  # to check for uniqueness of fgno's

        for fg in self.fgout_grids:
            # if path is relative in setrun, assume it's relative to the
            # same directory that out_file comes from

            if fg.fgno is None:
                # not set by user in setrun
                fgno_unset += 1
                fg.fgno = fgno_unset

            if fg.fgno in fgno_list:
                msg = 'Trying to set fgout grid number to fgno = %i' % fg.fgno \
                      + '\n             but this fgno was already used' \
                      + '\n             Set unique fgno for each fgout grid'
                raise ValueError(msg)

            fgno_list.append(fg.fgno)
            fg.write_to_fgout_data(self._out_file)
        self.close_data_file()

class FGmaxData(clawpack.clawutil.data.ClawData):

    def __init__(self):

        super(FGmaxData,self).__init__()

        # File name for fgmax points and parameters:
        self.add_attribute('fgmax_files',[])
        self.add_attribute('num_fgmax_val',1)
        self.add_attribute('fgmax_grids',[])


    def write(self,data_source='setrun.py', out_file='fgmax_grids.data'):
        if len(self.fgmax_files) > 0:
            msg = '*** fgmax_files has been deprecated, ' \
                  + 'use fgmax_grids instead.'
            raise ValueError(msg)

        # new style:
        self.open_data_file(out_file, data_source)
        num_fgmax_val = self.num_fgmax_val
        if num_fgmax_val not in [1,2,5]:
            raise NotImplementedError(
                   "Expecting num_fgmax_val in [1,2,5], got %s" % num_fgmax_val)
        self.data_write(value=num_fgmax_val, alt_name='num_fgmax_val')
        num_fgmax_grids = len(self.fgmax_grids)
        self.data_write(value=num_fgmax_grids, alt_name='num_fgmax_grids')
        self.data_write()

        fgno_unset = 0  # to use if fg.fgno not set by user
        fgno_list = []  # to check for uniqueness of fgno's

        for fg in self.fgmax_grids:
            # if path is relative in setrun, assume it's relative to the
            # same directory that out_file comes from
            if fg.xy_fname is not None:
                
            # :TODO: Remove os.path in favor of pathlib
                fg.xy_fname = os.path.abspath(os.path.join(\
                              os.path.dirname(out_file),fg.xy_fname))

            if fg.fgno is None:
                # not set by user in setrun
                fgno_unset += 1
                fg.fgno = fgno_unset

            if fg.fgno in fgno_list:
                msg = 'Trying to set fgmax grid number to fgno = %i' % fg.fgno \
                      + '\n             but this fgno was already used' \
                      + '\n             Set unique fgno for each fgmax grid'
                raise ValueError(msg)

            fgno_list.append(fg.fgno)
            fg.write_to_fgmax_data(self._out_file)
        self.close_data_file()


    def read(self, path="fgmax_grids.data", force=False):
        r"""Read a FGMax data file."""

        super(FGmaxData, self).read(path, force=force)

        # Look for basic parameters
        fig_numbers = []
        
    # :TODO: Remove os.path in favor of pathlib
        with open(os.path.abspath(path), 'r') as data_file:
            # Forward to first parameter
            for line in data_file:
                # Regular parameter setting
                if "=:" in line:
                    value, tail = line.split("=:")
                    varname = tail.split()[0]

                    if varname == "num_fgmax_val":
                        self.num_fgmax_val = int(value)
                    elif varname == "num_fgmax_grids":
                        num_fgmax_grids = int(value)

                # Contains a fixed grid number
                elif "# fgno" in line:
                    value, tail = line.split("#")
                    fig_numbers.append(int(value))

        if len(fig_numbers) != num_fgmax_grids:
            raise ValueError("Number of FGMaxGrid numbers found does not ",
                             "equal the number of grids recorded.")

        # Read each fgmax grid
        import clawpack.geoclaw.fgmax_tools
        for (i, grid_num) in enumerate(fig_numbers):
            new_fgmax_grid = clawpack.geoclaw.fgmax_tools.FGmaxGrid()
            new_fgmax_grid.read_fgmax_grids_data(grid_num, data_file=path)
            self.fgmax_grids.append(new_fgmax_grid)



class DTopoData(clawpack.clawutil.data.ClawData):

    def __init__(self):

        super(DTopoData,self).__init__()

        # Moving topograhpy
        self.add_attribute('dtopofiles',[])
        self.add_attribute('dt_max_dtopo', 1.e99)

    def write(self, data_source='setrun.py', out_file='dtopo.data'):

        # Moving topography settings
        self.open_data_file(out_file, data_source)
        mdtopofiles = len(self.dtopofiles)
        self.data_write(value=mdtopofiles,alt_name='mdtopofiles')
        self.data_write()
        for tfile in self.dtopofiles:

            if len(tfile) == 4:
                w = '\n  *** WARNING: dtopofile specs changed in v5.8.0 -- ' + \
                      'Flag level info now ignored'
                warnings.warn(w, UserWarning)
                tfile = [tfile[0], tfile[-1]]  # drop minlevel,maxlevel
            elif len(tfile) == 2:
                pass   # now expect only dtopo_type, filename
            else:
                raise ValueError('Unexpected len(tfile) = %i' % len(tfile))

            # if path is relative in setrun, assume it's relative to the
            # same directory that out_file comes from
            
        # :TODO: Remove os.path in favor of pathlib
            fname = os.path.abspath(os.path.join(os.path.dirname(out_file),tfile[-1]))
            self._out_file.write("\n'%s' \n" % fname)
            self._out_file.write("%3i   # dtopo_type\n" % tfile[0])
        self.data_write()
        self.data_write(value=self.dt_max_dtopo,alt_name='dt_max_dtopo')
        self.close_data_file()


    def read(self, path="dtopo.data", force=False):
        r"""Read a dtopography data file."""

        print(self.dtopofiles)

        
    # :TODO: Remove os.path in favor of pathlib
        with open(os.path.abspath(path), 'r') as data_file:

            file_name = None

            # Forward to first parameter
            for line in data_file:

                # Regular parameter setting
                if "=:" in line:
                    value, tail = line.split("=:")
                    varname = tail.split()[0]

                    if varname == "mdtopofiles":
                        num_dtopo_files = int(value)
                    elif varname == "dt_max_dtopo":
                        self.dt_max_dtopo = float(value)

                # Assume this is the second line of a record, complete and add
                # to dtopofiles list
                elif file_name is not None:
                    base_values = [int(value) for value in line.split()]
                    base_values.append(file_name)
                    self.dtopofiles.append(base_values)
                    file_name = None

                # Non-empty line, assume start of dtopo_file record
                elif line[0] == "'":
                    file_name = line.strip()[1:-1]

        # Check to make sure we have all the dtopofiles
        if len(self.dtopofiles) != num_dtopo_files:
            raise IOError("The number of dtopo files specified does not equal ",
                          "the number found.")



class ForceDry(clawpack.clawutil.data.ClawData):

    def __init__(self):
        r"""
        A single force_dry array and associated data
        """

        super(ForceDry,self).__init__()
        self.add_attribute('tend',None)
        self.add_attribute('fname','')


class QinitData(clawpack.clawutil.data.ClawData):

    def __init__(self):

        super(QinitData,self).__init__()

        # Qinit data
        self.add_attribute('qinit_type',0)
        self.add_attribute('qinitfiles',[])
        self.add_attribute('variable_eta_init',False)
        self.add_attribute('force_dry_list',[])
        self.add_attribute('num_force_dry',0)

    def write(self,data_source='setrun.py', out_file='qinit.data'):

        # Initial perturbation
        self.open_data_file(out_file, data_source)
        self.data_write('qinit_type')

        # Perturbation requested
        if self.qinit_type == 0:
            pass
        else:
            # Check to see if each qinit file is present and then write the data
            for tfile in self.qinitfiles:

                if len(tfile) == 3:
                    w = '\n  *** WARNING: qinit specs changed in v5.8.0 -- ' + \
                          'Flag level info now ignored'
                    warnings.warn(w, UserWarning)
                    tfile = [tfile[-1]]  # drop minlevel,maxlevel
                elif len(tfile) == 1:
                    pass  # now expect only filename
                else:
                    raise ValueError('Unexpected len(tfile) = %i' % len(tfile))

                # if path is relative in setrun, assume it's relative to the
                # same directory that out_file comes from
                
            # :TODO: Remove os.path in favor of pathlib
                fname = os.path.abspath(os.path.join(os.path.dirname(out_file),tfile[-1]))
                self._out_file.write("\n'%s' \n" % fname)
        # else:
        #     raise ValueError("Invalid qinit_type parameter %s." % self.qinit_type)


        self.data_write('variable_eta_init')

        self.num_force_dry = len(self.force_dry_list)
        self.data_write('num_force_dry')

        for force_dry in self.force_dry_list:

            # if path is relative in setrun, assume it's relative to the
            # same directory that out_file comes from
            
        # :TODO: Remove os.path in favor of pathlib
            fname = os.path.abspath(os.path.join(os.path.dirname(out_file),\
                    force_dry.fname))
            self._out_file.write("\n'%s' \n" % fname)
            self._out_file.write("%.3f \n" % force_dry.tend)


        self.close_data_file()


# Storm data
class SurgeData(clawpack.clawutil.data.ClawData):
    r"""Data object describing storm surge related parameters"""

    # Provide some mapping between model names and integers
    storm_spec_dict_mapping = {"data": -1,
                               None: 0,
                               'holland80': 1,
                               'holland08': 8,
                               'holland10': 2,
                               'cle': 3,
                               'slosh': 4,
                               'rankine': 5,
                               'modified-rankine': 6,
                               'DeMaria': 7,
                               'willoughby': 9,
                              }
    storm_spec_not_implemented = ['CLE']

    def __init__(self):
        super(SurgeData, self).__init__()

        # Source term controls
        self.add_attribute('wind_forcing', False)
        self.add_attribute('drag_law', 1)
        self.add_attribute('pressure_forcing', False)
        self.add_attribute('rotation_override', 0)

        # Algorithm parameters - Indexing is python based
        self.add_attribute("wind_index", 4)
        self.add_attribute("pressure_index", 6)
        self.add_attribute("display_landfall_time", False)

        # AMR parameters
        self.add_attribute('wind_refine', [20.0,40.0,60.0])
        self.add_attribute('R_refine', [60.0e3,40e3,20e3])

        # Storm parameters
        self.add_attribute('storm_type', None)  # Backwards compatibility
        self.add_attribute('storm_specification_type', 0) # Type of parameterized storm
        self.add_attribute("storm_file", None) # File containing data

    def write(self, out_file='surge.data', data_source="setrun.py"):
        """Write out the data file to the path given"""

        # print "Creating data file %s" % out_file
        self.open_data_file(out_file,data_source)

        self.data_write('wind_forcing', description='(Wind source term used)')
        self.data_write('drag_law', description='(Type of drag law to use)')
        self.data_write('pressure_forcing',
                        description="(Pressure source term used)")
        if isinstance(self.rotation_override, str):
            if self.rotation_override.lower() == "normal":
                self.rotation_override = 0
            elif "n" in self.rotation_override.lower():
                self.rotation_override = 1
            elif "s" in self.rotation_override.lower():
                self.rotation_override = 2
            else:
                raise ValueError("Unknown rotation_override specification.")
        else:
            self.rotation_override = int(self.rotation_override)
        self.data_write('rotation_override',
                        description="(Override storm rotation)")
        self.data_write()

        self.data_write("wind_index", value=self.wind_index + 1,
                        description="(Index into aux array - fortran indexing)")
        self.data_write("pressure_index", value=self.pressure_index +  1,
                        description="(Index into aux array - fortran indexing)")
        self.data_write("display_landfall_time",
                        description='(Display time relative to landfall)')
        self.data_write()

        if isinstance(self.wind_refine, bool):
            if not self.wind_refine:
                self.data_write('wind_refine', value=False,
                                description='(Refinement ratios)')
        elif isinstance(self.wind_refine, type(None)):
            self.data_write('wind_refine', value=False,
                            description='(Refinement ratios)')
        else:
            self.data_write('wind_refine',description='(Refinement ratios)')
        if isinstance(self.R_refine, bool):
            if not self.R_refine:
                self.data_write('R_refine', value=False,
                                description='(Refinement ratios)')
        elif isinstance(self.R_refine, type(None)):
            self.data_write('R_refine', value=False,
                            description='(Refinement ratios)')
        else:
            self.data_write('R_refine', description='(Refinement ratios)')
        self.data_write()

        # Storm specification
        # Handle deprecated member value
        if self.storm_type is not None:
            self.storm_specification_type = self.storm_type
        # Turn value into integer descriptor
        if isinstance(self.storm_specification_type, int):
            spec_type = self.storm_specification_type
        elif isinstance(self.storm_specification_type, str):
            if self.storm_specification_type.lower() in self.storm_spec_dict_mapping.keys():
                spec_type = self.storm_spec_dict_mapping[self.storm_specification_type.lower()]
            else:
                raise TypeError(f"Unknown storm specification type" +
                                f" '{self.storm_specification_type}' provided.")
        else:
            raise TypeError(f"Unknown storm specification type" +
                            f" '{self.storm_specification_type}' provided.")
        # Check to see if spec type is in supported formats
        if spec_type in self.storm_spec_not_implemented:
            raise NotImplementedError(f"'{spec_type}' has not been implemented.")
        # Write out values
        self.data_write(name="storm_specification_type", value=spec_type,
                        description="(Storm specification)")
        self.data_write(name="storm_file", description='(Path to storm data)')

        self.close_data_file()


class FrictionData(clawpack.clawutil.data.ClawData):
    r"""Data class representing complex variable friction"""

    def __init__(self):
        r""""""

        super(FrictionData, self).__init__()

        # Variable friction support
        self.add_attribute('variable_friction', False)

        # Index where the variable friction field is stored (Python indexed)
        self.add_attribute('friction_index', 3)

        # Region support
        self.add_attribute('friction_regions', [])

        # File support
        self.add_attribute('friction_files', [])


    def read(self, path="friction.data", force=False):
        r"""Read friction data file"""

        with open(os.path.abspath(path), 'r') as data_file:
            # Header
            data_file.readline()
            data_file.readline()
            data_file.readline()
            data_file.readline()
            data_file.readline()
            data_file.readline()

            # Generic data
            self.variable_friction = bool(data_file.readline().split("=:")[0])
            self.friction_index = int(data_file.readline().split("=:")[0])
            data_file.readline()
            num_regions = int(data_file.readline().split("=:")[0])
            data_file.readline()
            # Regions
            self.friction_regions = []
            for n in range(num_regions):
                lower = self._convert_line(data_file.readline())
                upper = self._convert_line(data_file.readline())
                depths = self._convert_line(data_file.readline())
                coeff = self._convert_line(data_file.readline())
                self.friction_regions.append([lower, upper, depths, coeff])
                data_file.readline()
            self.friction_files = [] # Is not supported

    def _convert_line(self, line):
        values = []
        for value in line.split("=:")[0].split(" "):
            if len(value) > 1:
                values.append(float(value))
        return values


    def write(self, out_file='friction.data', data_source='setrun.py'):

        self.open_data_file(out_file, data_source)

        self.data_write('variable_friction',
                        description="(method for setting variable friction)")
        self.data_write('friction_index', value=self.friction_index + 1,
                        description=("(Index into aux array ",
                                     "- fortran indexing)"))
        self.data_write()
        if self.variable_friction:
            # Region based friction
            self.data_write(value=len(self.friction_regions),
                            alt_name='num_friction_regions',
                            description="(Friction Regions)")
            self.data_write()
            for region in self.friction_regions:
                self.data_write(value=region[0], alt_name="lower")
                self.data_write(value=region[1], alt_name="upper")
                self.data_write(value=region[2], alt_name="depths")
                self.data_write(value=region[3],
                                alt_name="manning_coefficients")
                self.data_write()

            # File based friction
            self.data_write(value=len(self.friction_files),
                            alt_name='num_friction_files')
            for friction_file in self.friction_files:
                # if path is relative in setrun, assume it's relative to the
                # same directory that out_file comes from
<<<<<<< HEAD
                
            # :TODO: Remove os.path in favor of pathlib
                fname = os.path.abspath(os.path.join(os.path.dirname(out_file),friction_file))
=======
                fname = os.path.abspath(os.path.join(os.path.dirname(out_file),
                                                     friction_file))
>>>>>>> d26daee2
                self._out_file.write("'%s' %s\n " % fname)

        self.close_data_file()


class MultilayerData(clawpack.clawutil.data.ClawData):
    r"""
    Multilayer SWE data object
    """

    def __init__(self):
        super(MultilayerData, self).__init__()

        # Physics parameters
        self.add_attribute('num_layers', 1)
        self.add_attribute('rho', [1025.0, 1028.0])
        self.add_attribute('eta', [0.0, -200.0])
        self.add_attribute('wave_tolerance', [1.e-1, 1.e-1])

        # Algorithm parameters
        self.add_attribute('eigen_method', 4)
        self.add_attribute('inundation_method', 2)
        self.add_attribute('check_richardson', True)
        self.add_attribute('richardson_tolerance', 0.95)
        self.add_attribute('layer_index', 8)

        # Need to adjust refinement module for this, dry_limit is in geodata
        self.add_attribute('wave_tolerance', [1e-1, 2e-1])
        self.add_attribute('dry_limit', False)

    def write(self, out_file='multilayer.data', datasource="setrun.py"):

        self.open_data_file(out_file, datasource)

        self.data_write('num_layers', description='(Number of layers)')
        self.data_write('eta',
                        description='(Initial top surface of each layer)')
        self.data_write('wave_tolerance',
                        description=('(Tolerance of surface perturbation per',
                                     ' layer, used for refinement criteria)'))
        self.data_write('layer_index', value=self.layer_index + 1,
                        description=("(Index into aux array -",
                                     " fortran indexing)"))
        self.data_write(None)
        self.data_write('check_richardson',
                        description="(Check Richardson number)")
        self.data_write('richardson_tolerance',
                        description='(Tolerance for Richardson number)')
        self.data_write('eigen_method',
                        description='(Method for calculating eigenspace)')
        self.data_write('inundation_method',
                        description=('(Method for calculating inundation ',
                                     'eigenspace)'))
        self.close_data_file()



class BoussData(clawpack.clawutil.data.ClawData):
    r"""
     data object for Boussinesq info in 2D geoclaw

    """
    def __init__(self):
        super(BoussData,self).__init__()

        self.add_attribute('bouss_equations',2)
        self.add_attribute('bouss_min_level', 1)
        self.add_attribute('bouss_max_level', 10)
        self.add_attribute('bouss_min_depth', 10.)
        self.add_attribute('bouss_solver', 3)
        self.add_attribute('bouss_tstart', 0.)

    def write(self,out_file='bouss.data',data_source='setrun.py'):

        self.open_data_file(out_file,data_source)
        self.data_write('bouss_equations', description='0=SWE, 1=MS, 2=SGN')
        self.data_write('bouss_min_level',
                        description='coarsest level to apply bouss')
        self.data_write('bouss_max_level',
                        description='finest level to apply bouss')
        self.data_write('bouss_min_depth',
                        description='depth to switch to SWE')
        self.data_write('bouss_solver', description='1=GMRES, 2=Pardiso, 3=PETSc')
        self.data_write('bouss_tstart', description='time to switch from SWE')

        self.close_data_file()


# ==================================
# data objects for 1d_classic code
# ==================================


#  Gauge data object removed, version from amrclaw works in 1d
#class GaugeData1D(clawpack.clawutil.data.ClawData):


class GridData1D(clawpack.clawutil.data.ClawData):
    r"""
    1D data object for grid info

    """
    def __init__(self):
        super(GridData1D,self).__init__()

        self.add_attribute('grid_type',0)
        self.add_attribute('fname_celledges',None)
        self.add_attribute('monitor_fgmax',False)
        self.add_attribute('monitor_runup',False)
        self.add_attribute('monitor_total_zeta',False)

    def write(self,out_file='grid.data',data_source='setrun.py'):

        self.open_data_file(out_file,data_source)

        self.data_write('grid_type')
        if self.grid_type == 2:
            if self.fname_celledges is None:
                self.fname_celledges = 'celledges.txt'
                print('*** grid_type ==2 and fname_celledges not specified,')
                print('*** using celledges.txt')
            # if path is relative in setrun, assume it's relative to the
            # same directory that out_file comes from
            
        # :TODO: Remove os.path in favor of pathlib
            fname = os.path.abspath(os.path.join(os.path.dirname(out_file),
                                    self.fname_celledges))
            self._out_file.write("\n'%s'   =: fname_celledges\n " % fname)

        self._out_file.write("\n%s   =: monitor_fgmax" \
                             % str(self.monitor_fgmax)[0])
        self._out_file.write("\n%s   =: monitor_runup" \
                             % str(self.monitor_runup)[0])
        self._out_file.write("\n%s   =: monitor_total_zeta" \
                             % str(self.monitor_total_zeta)[0])
        self.close_data_file()

    def read(self, path, force=False):
        
    # :TODO: Remove os.path in favor of pathlib
        with open(os.path.abspath(path), 'r') as data_file:
            for line in data_file:
                if "=:" in line:
                    value, tail = line.split("=:")
                    varname = tail.split()[0]
                    if varname == 'grid_type':
                        self.grid_type = int(value)
                    elif varname == 'fname_celledges':
                        self.fname_celledges = value.strip()


class BoussData1D(clawpack.clawutil.data.ClawData):
    r"""
    1D data object for Boussinesq info

    """
    def __init__(self):
        super(BoussData1D,self).__init__()

        self.add_attribute('bouss_equations',2)
        self.add_attribute('bouss_min_depth',20.)

    def write(self,out_file='bouss.data',data_source='setrun.py'):

        self.open_data_file(out_file,data_source)

        self.data_write('bouss_equations')
        self.data_write('bouss_min_depth')

        self.close_data_file()


<|MERGE_RESOLUTION|>--- conflicted
+++ resolved
@@ -208,7 +208,7 @@
 
                 # if path is relative in setrun, assume it's relative to the
                 # same directory that out_file comes from
-                
+
             # :TODO: Remove os.path in favor of pathlib
                 fname = os.path.abspath(os.path.join(os.path.dirname(out_file),tfile[-1]))
                 self._out_file.write("\n'%s' \n " % fname)
@@ -328,7 +328,7 @@
             # if path is relative in setrun, assume it's relative to the
             # same directory that out_file comes from
             if fg.xy_fname is not None:
-                
+
             # :TODO: Remove os.path in favor of pathlib
                 fg.xy_fname = os.path.abspath(os.path.join(\
                               os.path.dirname(out_file),fg.xy_fname))
@@ -356,7 +356,7 @@
 
         # Look for basic parameters
         fig_numbers = []
-        
+
     # :TODO: Remove os.path in favor of pathlib
         with open(os.path.abspath(path), 'r') as data_file:
             # Forward to first parameter
@@ -420,7 +420,7 @@
 
             # if path is relative in setrun, assume it's relative to the
             # same directory that out_file comes from
-            
+
         # :TODO: Remove os.path in favor of pathlib
             fname = os.path.abspath(os.path.join(os.path.dirname(out_file),tfile[-1]))
             self._out_file.write("\n'%s' \n" % fname)
@@ -435,7 +435,7 @@
 
         print(self.dtopofiles)
 
-        
+
     # :TODO: Remove os.path in favor of pathlib
         with open(os.path.abspath(path), 'r') as data_file:
 
@@ -523,7 +523,7 @@
 
                 # if path is relative in setrun, assume it's relative to the
                 # same directory that out_file comes from
-                
+
             # :TODO: Remove os.path in favor of pathlib
                 fname = os.path.abspath(os.path.join(os.path.dirname(out_file),tfile[-1]))
                 self._out_file.write("\n'%s' \n" % fname)
@@ -540,7 +540,7 @@
 
             # if path is relative in setrun, assume it's relative to the
             # same directory that out_file comes from
-            
+
         # :TODO: Remove os.path in favor of pathlib
             fname = os.path.abspath(os.path.join(os.path.dirname(out_file),\
                     force_dry.fname))
@@ -761,14 +761,8 @@
             for friction_file in self.friction_files:
                 # if path is relative in setrun, assume it's relative to the
                 # same directory that out_file comes from
-<<<<<<< HEAD
-                
-            # :TODO: Remove os.path in favor of pathlib
-                fname = os.path.abspath(os.path.join(os.path.dirname(out_file),friction_file))
-=======
                 fname = os.path.abspath(os.path.join(os.path.dirname(out_file),
                                                      friction_file))
->>>>>>> d26daee2
                 self._out_file.write("'%s' %s\n " % fname)
 
         self.close_data_file()
@@ -892,7 +886,7 @@
                 print('*** using celledges.txt')
             # if path is relative in setrun, assume it's relative to the
             # same directory that out_file comes from
-            
+
         # :TODO: Remove os.path in favor of pathlib
             fname = os.path.abspath(os.path.join(os.path.dirname(out_file),
                                     self.fname_celledges))
@@ -907,7 +901,7 @@
         self.close_data_file()
 
     def read(self, path, force=False):
-        
+
     # :TODO: Remove os.path in favor of pathlib
         with open(os.path.abspath(path), 'r') as data_file:
             for line in data_file:
@@ -938,6 +932,4 @@
         self.data_write('bouss_equations')
         self.data_write('bouss_min_depth')
 
-        self.close_data_file()
-
-
+        self.close_data_file()