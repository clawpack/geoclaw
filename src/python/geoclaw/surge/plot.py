# encoding: utf-8
r"""
Plotting routines for storm surge simulations with GeoClaw

:Authors:
    Kyle Mandli (2012-10-23) Initial version
"""
# ==============================================================================
#  Distributed under the terms of the Berkeley Software Distribution (BSD)
#  license
#                     http://www.opensource.org/licenses/
# ==============================================================================

from __future__ import absolute_import
from __future__ import print_function
import numpy as np
import matplotlib.pyplot as plt
import matplotlib.colors as colors
import matplotlib.lines as mlines
import pandas

import clawpack.visclaw.colormaps as colormaps
import clawpack.visclaw.gaugetools as gaugetools
import clawpack.visclaw.geoplot as geoplot
import clawpack.geoclaw.data as geodata

# TODO:  Assign these based on data files
bathy_index = 0
friction_field = 3
wind_field = 4
pressure_field = 6

surface_cmap = plt.get_cmap("bwr")
speed_cmap = plt.get_cmap('PuBu')
friction_cmap = plt.get_cmap('YlOrRd')
velocity_cmap = plt.get_cmap('PiYG')
vorticity_cmap = plt.get_cmap('PRGn')
wind_cmap = plt.get_cmap('PuBu')
pressure_cmap = plt.get_cmap('PuBu')
land_cmap = geoplot.land_colors

surge_data = geodata.SurgeData()


class track_data(object):
    """Read in storm track data from run output"""

    def __init__(self, path=None):
        if path is None:
            path = "fort.track"

        try:
            self._path = path
            self._data = np.loadtxt(self._path)
        except:
            self._data = None

    def get_track(self, frame):
        """Return storm location for frame requested"""

        # If data was not load successfully return None
        if self._data is None or len(self._data.shape) < 2:
            return None, None, None

        # If it appears that our data is not long enough, try reloading file
        if self._data.shape[0] < frame + 1:
            self._data = np.loadtxt(self._path)

            # Check to make sure that this fixed the problem
            if self._data.shape[0] < frame + 1:
                print(" *** WARNING *** Could not find track data for ",
                      "frame %s." % frame)
                return None, None, None

        return self._data[frame, 1:]


# ==========================================================================
# Gauge functions
# ==========================================================================
def gauge_locations(current_data, gaugenos='all'):
    gaugetools.plot_gauge_locations(current_data.plotdata,
                                    gaugenos=gaugenos, format_string='kx',
                                    add_labels=True, xoffset=0.02,
                                    yoffset=0.02)


def gauge_dry_regions(cd, dry_tolerance=1e-16):
    """Masked array of zeros where gauge is dry."""
    return np.ma.masked_where(np.abs(cd.gaugesoln.q[0, :]) > dry_tolerance,
                              np.zeros(cd.gaugesoln.q[0, :].shape))


def gauge_surface(cd, dry_tolerance=1e-16):
    """Sea surface at gauge masked when dry."""
    return np.ma.masked_where(np.abs(cd.gaugesoln.q[0, :]) < dry_tolerance,
                              cd.gaugesoln.q[3, :])


def plot_landfall_gauge(gauge, axes, landfall=0.0, style='b', kwargs={}):
    """Plot gauge data on the axes provided

    This will transform the plot so that it is relative to the landfall value
    provided.

    This can be done using `plotaxes.time_scale` instead so this function will
    be deprecated and removed in a future release.
    """
    axes = plt.gca()

    # Add GeoClaw gauge data
    t = sec2days(gauge.t - landfall)
    axes.plot(t, gauge.q[3, :], style, **kwargs)


# ========================================================================
#  Surge related helper functions
# ========================================================================
def days_figure_title(current_data, land_fall=0.0):
    t = (current_data.t - land_fall) / (60**2 * 24)
    days = int(t)
    hours = (t - int(t)) * 24.0

    title = current_data.plotaxes.title
    plt.title('%s at day %3i, hour %2.1f' % (title, days, hours))


def surge_afteraxes(current_data, track, land_fall=0.0, plot_direction=False,
                    style='ro', kwargs={}):
    """Default surge plotting after axes function

    Includes changing the title to something relative to landfall and plotting
    the location of the storm eye according to the track object.
    """
    track_data = track.get_track(current_data.frameno)

    if track_data[0] is not None and track_data[1] is not None:
        axes = plt.gca()
        axes.plot(track_data[0], track_data[1], style, **kwargs)
        if plot_direction:
            axes.quiver(track_data[0], track_data[1],
                        np.cos(track_data[2]), np.sin(track_data[2]))
    days_figure_title(current_data, land_fall)


def friction(cd):
    return cd.aux[friction_field, :, :]


def wind_x(cd):
    # print(cd.aux[wind_field, :, :])
    return cd.aux[wind_field, :, :]


def wind_y(cd):
    # print(cd.aux[wind_field+1, :, :])
    return cd.aux[wind_field+1, :, :]


def wind_speed(cd):
    return np.sqrt(wind_x(cd)**2 + wind_y(cd)**2)


def pressure(cd):
    # The division by 100.0 is to convert from Pa to millibars
    return cd.aux[pressure_field, :, :] / 100.0

# def category(Storm, cd):
#     return cd.aux[Storm.category, :, :]


# ========================================================================
#  Water helper functions
# ========================================================================
def b(cd):
    return cd.aux[bathy_index, :, :]


def extract_eta(h, eta, DRY_TOL=1e-3):
    index = np.nonzero((np.abs(h) < DRY_TOL) + (h == np.nan))
    eta[index[0], index[1]] = np.nan
    return eta


def extract_velocity(h, hu, DRY_TOL=1e-8):
    u = np.zeros(hu.shape)
    index = np.nonzero((np.abs(h) > DRY_TOL) * (h != np.nan))
    u[index[0], index[1]] = hu[index[0], index[1]] / h[index[0], index[1]]
    return u


def eta(cd):
    return extract_eta(cd.q[0, :, :], cd.q[3, :, :])


def water_u(cd):
    return extract_velocity(cd.q[0, :, :], cd.q[1, :, :])


def water_v(cd):
    return extract_velocity(cd.q[0, :, :], cd.q[2, :, :])


def water_speed(current_data):
    u = water_u(current_data)
    v = water_v(current_data)

    return np.sqrt(u**2+v**2)


# ========================================================================
#  Plot items
# ========================================================================
def add_surface_elevation(plotaxes, plot_type='pcolor', bounds=None,
                          contours=None, shrink=1.0):
    """Add plotitem representing the sea surface."""

    if plot_type == 'pcolor' or plot_type == 'imshow':
        plotitem = plotaxes.new_plotitem(name='surface', plot_type='2d_pcolor')
        plotitem.plot_var = geoplot.surface_or_depth

        if bounds is not None:
            if bounds[0] == 0.0:
                plotitem.pcolor_cmap = plt.get_cmap('OrRd')
            else:
                plotitem.pcolor_cmap = surface_cmap
            plotitem.pcolor_cmin = bounds[0]
            plotitem.pcolor_cmax = bounds[1]
        plotitem.add_colorbar = True
        plotitem.colorbar_shrink = shrink
        plotitem.colorbar_label = "Surface Height (m)"
        plotitem.amr_celledges_show = [0] * 10
        plotitem.amr_patchedges_show = [1, 1, 1, 0, 0, 0, 0]

    elif plot_type == 'contour':
        plotitem = plotaxes.new_plotitem(name='surface',
                                         plot_type='2d_contour')
        if bounds is None:
            plotitem.contour_levels = [-2.5, -1.5, -0.5, 0.5, 1.5, 2.5]

        plotitem.plot_var = geoplot.surface_or_depth
        plotitem.amr_contour_show = [1] * 10
        plotitem.amr_celledges_show = [0] * 10
        plotitem.amr_patchedges_show = [1, 1, 1, 1, 0, 0, 0]
        plotitem.amr_contour_colors = 'k'

    elif plot_type == 'contourf':
        plotitem = plotaxes.new_plotitem(name='surface',
                                         plot_type='2d_contourf')
        plotitem.plot_var = geoplot.surface_or_depth
        if bounds is not None:
            contours = np.linspace(bounds[0], bounds[1], 11)
            plotitem.contour_levels = contours
            plotitem.fill_cmin = bounds[0]
            plotitem.fill_cmax = bounds[1]
        elif contours is not None:
            plotitem.contour_levels = contours
            plotitem.fill_cmin = min(contours)
            plotitem.fill_cmax = max(contours)

        plotitem.add_colorbar = True
        plotitem.fill_cmap = geoplot.tsunami_colormap
        plotitem.colorbar_shrink = shrink
        plotitem.colorbar_label = "Surface Height (m)"
        plotitem.fill_cmap = plt.get_cmap('OrRd')
        if any((value < 0 for value in plotitem.contour_levels)):
            plotitem.fill_cmap = surface_cmap

        plotitem.amr_contour_show = [1] * 10
        plotitem.amr_celledges_show = [0] * 10
        plotitem.amr_patchedges_show = [1, 1, 1, 1, 0, 0, 0]
        plotitem.amr_contour_colors = 'k'


def add_speed(plotaxes, plot_type='pcolor', bounds=None,  contours=None,
              shrink=1.0):
    """Add plotitem representing speed of the water."""
    if plot_type == 'pcolor' or plot_type == 'imshow':
        plotitem = plotaxes.new_plotitem(name='speed', plot_type='2d_pcolor')
        plotitem.plot_var = water_speed
        # plotitem.plot_var = 1
        plotitem.pcolor_cmap = speed_cmap
        if bounds is not None:
            plotitem.pcolor_cmin = bounds[0]
            plotitem.pcolor_cmax = bounds[1]
        plotitem.add_colorbar = True
        plotitem.colorbar_shrink = shrink
        plotitem.colorbar_label = "Current (m/s)"
        plotitem.amr_celledges_show = [0] * 10
        plotitem.amr_patchedges_show = [1, 1, 1, 0, 0, 0, 0]

    elif plot_type == 'contour':
        plotitem = plotaxes.new_plotitem(name='speed', plot_type='2d_contour')
        if bounds is None:
            plotitem.contour_levels = [0.5, 1.5, 3, 4.5, 6.0]
        plotitem.kwargs = {'linewidths': 1}

        plotitem.plot_var = water_speed
        plotitem.amr_contour_show = [1] * 10
        plotitem.amr_celledges_show = [0] * 10
        plotitem.amr_patchedges_show = [1, 1, 1, 1, 1, 0, 0]
        plotitem.amr_contour_colors = 'k'

    elif plot_type == 'contourf':

        plotitem = plotaxes.new_plotitem(name='speed', plot_type='2d_contourf')

        plotitem.add_colorbar = True
        plotitem.colorbar_label = "Current (m/s)"
        plotitem.colorbar_shrink = shrink
        plotitem.fill_cmap = plt.get_cmap('PuBu')
        if bounds is not None:
            plotitem.contour_levels = np.linspace(bounds[0], bounds[1], 11)
            plotitem.fill_cmin = bounds[0]
            plotitem.fill_cmap = bounds[1]
        elif contours is not None:
            plotitem.contour_levels = contours
            plotitem.fill_cmin = min(contours)
            plotitem.fill_cmax = max(contours)

        # Modify the 'extends' plot attribute as we don't want this to extend
        # below 0
        plotitem.kwargs['extend'] = 'max'

        plotitem.plot_var = water_speed
        plotitem.amr_contour_show = [1] * 10
        plotitem.amr_celledges_show = [0] * 10
        plotitem.amr_patchedges_show = [1, 1, 1, 1, 1, 0, 0]
        plotitem.amr_contour_colors = 'k'


def add_friction(plotaxes, bounds=None, plot_type='pcolor', shrink=1.0):
    """Add plotitem for the friction field"""

    if plot_type == 'pcolor' or plot_type == 'imshow':
        plotitem = plotaxes.new_plotitem(name='friction',
                                         plot_type='2d_pcolor')
        plotitem.plot_var = friction
        plotitem.pcolor_cmap = friction_cmap
        plotitem.colorbar_shrink = shrink
        if bounds is not None:
            plotitem.pcolor_cmin = bounds[0]
            plotitem.pcolor_cmax = bounds[1]
        plotitem.add_colorbar = True
        plotitem.colorbar_shrink = shrink
        plotitem.colorbar_label = "Manning's-$n$ Coefficient"
        plotitem.amr_celledges_show = [0] * 10
        plotitem.amr_patchedges_show = [0] * 10


def add_wind(plotaxes, bounds=None, plot_type='pcolor', shrink=1.0):
    """Add plotitem for the wind speed."""

    if plot_type == 'pcolor' or plot_type == 'imshow':
        plotitem = plotaxes.new_plotitem(name='wind', plot_type='2d_pcolor')
        plotitem.plot_var = wind_speed
        plotitem.pcolor_cmap = wind_cmap
        if bounds is not None:
            plotitem.pcolor_cmin = bounds[0]
            plotitem.pcolor_cmax = bounds[1]
        plotitem.add_colorbar = True
        plotitem.colorbar_shrink = shrink
        plotitem.colorbar_label = "Wind Speed (m/s)"
        plotitem.amr_celledges_show = [0] * 10
        plotitem.amr_patchedges_show = [1, 1, 1, 1, 1, 0, 0]

    elif plot_type == 'contour':
        plotitem = plotaxes.new_plotitem(name='wind', plot_type='2d_contour')
        plotitem.plot_var = wind_speed
        plotitem.contour_nlevels = len(surge_data.wind_refine)
        plotitem.countour_min = surge_data.wind_refine[0]
        plotitem.patchedges_show = 1


def add_pressure(plotaxes, bounds=None, plot_type='pcolor', shrink=1.0):
    """Add plotitem for the pressure field."""

    if plot_type == 'pcolor' or plot_type == 'imshow':
        plotitem = plotaxes.new_plotitem(name="pressure",
                                         plot_type='2d_pcolor')
        plotitem.plot_var = pressure
        plotitem.colorbar_shrink = shrink
        plotitem.pcolor_cmap = pressure_cmap
        if bounds is not None:
            plotitem.pcolor_cmin = bounds[0]
            plotitem.pcolor_cmax = bounds[1]
        plotitem.add_colorbar = True
        plotitem.colorbar_shrink = shrink
        plotitem.colorbar_label = "Pressure (mbar)"
        plotitem.amr_celledges_show = [0] * 10
        plotitem.amr_patchedges_show = [1, 1, 1, 1, 1, 0, 0]
    elif plot_type == 'contour':
        pass


def add_land(plotaxes, plot_type='pcolor', bounds=None):
    """Add plotitem for land"""

    if plot_type == 'pcolor':
        plotitem = plotaxes.new_plotitem(name='land', plot_type='2d_pcolor')
        plotitem.show = True
        plotitem.plot_var = geoplot.land
        plotitem.pcolor_cmap = land_cmap
        if bounds is not None:
            plotitem.pcolor_cmin = bounds[0]
            plotitem.pcolor_cmax = bounds[1]
        plotitem.add_colorbar = False
        plotitem.amr_celledges_show = [0] * 10
        plotitem.amr_patchedges_show = [1, 1, 1, 1, 1, 0, 0]

    elif plot_type == 'contour':
        plotitem = plotaxes.new_plotitem(name="land", plot_type='2d_contour')
        plotitem.plot_var = geoplot.land
        plotitem.contour_nlevels = 40
        plotitem.contour_min = bounds[0]
        plotitem.contour_max = bounds[1]
        plotitem.amr_contour_colors = ['g']  # color on each level
        plotitem.amr_patch_bgcolor = ['#ffeeee', '#eeeeff', '#eeffee']
        plotitem.celledges_show = 0
        plotitem.patchedges_show = 0


def add_bathy_contours(plotaxes, contour_levels=None, color='k'):
    """Add plotitem to plot contours of the topography"""

    plotitem = plotaxes.new_plotitem(name='bathy', plot_type='2d_contour')
    plotitem.plot_var = geoplot.topo
    if contour_levels is None:
        contour_levels = [0.0]
    plotitem.contour_levels = contour_levels
    plotitem.amr_contour_colors = [color]
    plotitem.kwargs = {'linestyles': 'solid', 'linewidths': 2}
    plotitem.amr_contour_show = [1] * 10
    plotitem.celledges_show = 0
    plotitem.patchedges_show = 0


# ===== Storm related plotting =======
def sec2days(seconds):
    """Converst seconds to days."""
    return seconds / (60.0**2 * 24.0)


def plot_track(t, x, y, wind_radius, wind_speed, Pc, name=None):
    r"""Plot hurricane track given a storm.data file"""

    if name is None:
        name = ""
    else:
        name = " - %s" % name

    colors = ['r', 'b']
    divide = (np.max(Pc) + np.min(Pc)) / 2.0

    fig = plt.figure(1)
    axes = fig.add_subplot(111)
    indices = Pc < divide
    axes.scatter(x[indices], y[indices], color='r', marker='o')
    indices = Pc >= divide
    axes.scatter(x[indices], y[indices], color='b', marker='o')
    axes.set_title("Track%s" % name)

    fig = plt.figure(2, figsize=(24, 6))
    axes = fig.add_subplot(131)
    axes.plot(sec2days(t), wind_speed)
    axes.set_title("Maximum Wind Speed%s" % name)

    axes = fig.add_subplot(132)
    axes.plot(sec2days(t), wind_radius)
    axes.set_title("Maximum Wind Radius%s" % name)

    axes = fig.add_subplot(133)
    axes.plot(sec2days(t), Pc)
    axes.plot(sec2days(t), np.ones(t.shape) * divide, 'k--')
    axes.set_title("Central Pressure%s" % name)


"""Plot the track and optionally the intensity of the storm

Easily plot the track and intensity of a storm using a mapping package.

:Input:
    - *axes* (matplotlib.pyplot.axes) Axes to plot into.  Default is *None*
    - *intensity* (bool) Plot the intensity of storm along the track.
    Defaults to *False*.
    - *track_color* (str) String or specification of plotting color to use
    for the track if *intensity* is not being plotted.
    - *category_color* (dict) Dictionary containing mapping between
    category numerical value and colors.  Defaults to [-1, 5] -> ['gray',
    'black', 'violet', 'blue', 'yellow', 'orange', 'red']
    - *categorization* (str) Type of categorization, always use *"NHC"*
- *legend_loc* (str) Location of legend. Available options are 'best' (0), 'upper right' (1),
    'upper left'(2), 'lower left'(3), 'lower right'(4), 'right'(5), 'center left'(6), 'center right'(7), 
    'lower center'(8), 'upper center'(9), 'center'(10). Default is 'best'.

:Output:
    - (matplotlib.pyplot.axes) Axes object that was plotted into.
"""
# ========================================================================
#  Returns axes
#  Storm with category plotting function
# ========================================================================


def add_track(Storm, axes, plot_package=None, category_color=None, legend_loc='best',
              intensity=False, categorization="NHC", limits=None, track_color='red'):

    if category_color is None:
        category_color = {5: 'red',
                          4: 'orange',
                          3: 'yellow',
                          2: 'blue',  # edit color
                          1: 'violet',
                          0: 'black',
                          -1: 'gray'}
    category = Storm.category(categorization=categorization)

    # make it if intensity = true

    # basic plotting
    longitude = Storm.eye_location[:, 0]
    latitude = Storm.eye_location[:, 1]
    for i in range(len(longitude)):
        if intensity:
            color = category_color[category[i]]
        else:
            color = track_color
        axes.plot(longitude[i:i + 2], latitude[i:i + 2], color=color)

    axes.set_xlabel("Longitude")
    axes.set_ylabel("Latitude")

    categories_legend = []

<<<<<<< HEAD
    if intensity and categorization == "NHC": 
=======
    if intensity and categorization == "NHC":
>>>>>>> 8636c043
        categories_legend = []
        # plotitem = plotaxes.new_plotitem(name='category', plot_type='1d_plot')

        if (-1 in category):
            negativeone = mlines.Line2D(
                [], [], color=category_color[-1], marker='s', ls='', label="Tropical Depression")
            categories_legend.append(negativeone)

        if (0 in category):
            zero = mlines.Line2D(
                [], [], color=category_color[0], marker='s', ls='', label="Tropical Storn")
            categories_legend.append(zero)

        if (1 in category):
            one = mlines.Line2D([], [], color=category_color[1],
                                marker='s', ls='', label="Category 1")
            categories_legend.append(one)

        if (2 in category):
            two = mlines.Line2D([], [], color=category_color[2],
                                marker='s', ls='', label="Category 2")
            categories_legend.append(two)

        if (3 in category):
            three = mlines.Line2D(
                [], [], color=category_color[3], marker='s', ls='', label="Category 3")
            categories_legend.append(three)

        if (4 in category):
            four = mlines.Line2D(
                [], [], color=category_color[4], marker='s', ls='', label="Category 4")
            categories_legend.append(four)

        if (5 in category):
            five = mlines.Line2D(
                [], [], color=category_color[5], marker='s', ls='', label="Category 5")
            categories_legend.append(five)

        plt.legend(handles=categories_legend, loc=legend_loc)

    # if bounds is not None:
    #     plotitem.pcolor_cmin = bounds[0]
    #     plotitem.pcolor_cmax = bounds[1]

    return axes

    # if plot_type == 'pcolor' or plot_type == 'imshow':
    #     plotitem = plotaxes.new_plotitem(name='wind', plot_type='2d_pcolor')
    #     plotitem.plot_var = wind_speed
    #     plotitem.pcolor_cmap = wind_cmap
    #     if bounds is not None:
    #         plotitem.pcolor_cmin = bounds[0]
    #         plotitem.pcolor_cmax = bounds[1]
    #     plotitem.add_colorbar = True
    #     plotitem.colorbar_shrink = shrink
    #     plotitem.colorbar_label = "Wind Speed (m/s)"
    #     plotitem.amr_celledges_show = [0] * 10
    #     plotitem.amr_patchedges_show = [1, 1, 1, 1, 1, 0, 0]

    # elif plot_type == 'contour':
    #     plotitem = plotaxes.new_plotitem(name='wind', plot_type='2d_contour')
    #     plotitem.plot_var = wind_speed
    #     plotitem.contour_nlevels = len(surge_data.wind_refine)
    #     plotitem.countour_min = surge_data.wind_refine[0]
    #     plotitem.patchedges_show = 1<|MERGE_RESOLUTION|>--- conflicted
+++ resolved
@@ -532,11 +532,7 @@
 
     categories_legend = []
 
-<<<<<<< HEAD
-    if intensity and categorization == "NHC": 
-=======
     if intensity and categorization == "NHC":
->>>>>>> 8636c043
         categories_legend = []
         # plotitem = plotaxes.new_plotitem(name='category', plot_type='1d_plot')
 
