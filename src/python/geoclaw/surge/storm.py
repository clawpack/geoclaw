--- conflicted
+++ resolved
@@ -472,21 +472,12 @@
                                    'mlc']):
         r"""Read in IBTrACS formatted storm file
 
-<<<<<<< HEAD
         This reads in the netcdf-formatted IBTrACS v4 data. You must either pass 
         the *sid* of the storm (a unique identifier supplied by IBTrACS) OR 
         *storm_name* and *year*. The latter will not be unique for unnamed storms, 
         so you may optionally pass *start_date* as well. The `wmo_\*` variable is 
         used when non-missing, with missing values filled in by the corresponding 
         variable of the agency specified in `wmo_agency` and/or `usa_agency`. If 
-=======
-        This reads in the netcdf-formatted IBTrACS v4 data. You must either pass
-        the *sid* of the storm (a unique identifier supplied by IBTrACS) OR
-        *storm_name* and *year*. The latter will not be unique for unnamed storms,
-        so you may optionally pass *start_date* as well. The `wmo_\*` variable is
-        used when non-missing, with missing values filled in by the corresponding
-        variable of the agency specified in `wmo_agency` and/or `usa_agency`. If
->>>>>>> e9d70942
         still missing, the other agencies are checked in order of *agency_pref* to
         see if any more non-missing values are available.
 
@@ -565,11 +556,6 @@
             usa_agencies = [b'atcf', b'hurdat_atl', b'hurdat_epa', b'jtwc_ep',
                            b'nhc_working_bt', b'tcvightals', b'tcvitals']
 
-<<<<<<< HEAD
-            
-=======
-
->>>>>>> e9d70942
             ## Create mapping from wmo_ or usa_agency
             ## to the appropriate variable
             agency_map = {b'':agency_pref.index('wmo')}
@@ -618,8 +604,6 @@
             ds = ds.sel(date_time=valid)
             for i in ['wind','pres']:
                 pref_vals[i] = pref_vals[i].sel(date_time=valid)
-<<<<<<< HEAD
-=======
 
 
             ## GET RMW and ROCI
@@ -632,19 +616,6 @@
                 val_pref = vals.isel(agency=best_ix)
                 pref_vals[r] = val_pref
 
->>>>>>> e9d70942
-
-
-            ## GET RMW and ROCI
-            ## (these can be missing)
-            for r in ['rmw','roci']:
-                order = ['{}_{}'.format(i,r) for i in agency_pref if
-                                 '{}_{}'.format(i,r) in ds.data_vars.keys()]
-                vals = ds[order].to_array(dim='agency')
-                best_ix = vals.notnull().argmax(dim='agency')
-                val_pref = vals.isel(agency=best_ix)
-                pref_vals[r] = val_pref
-
                 
             ## CONVERT TO GEOCLAW FORMAT
 
@@ -682,11 +653,7 @@
             self.central_pressure = units.convert(pref_vals['pres'],'mbar','Pa').where(pref_vals['pres'].notnull(),-1).values
             self.max_wind_radius = units.convert(pref_vals['rmw'],'nmi','m').where(pref_vals['rmw'].notnull(),-1).values
             self.storm_radius = units.convert(pref_vals['roci'],'nmi','m').where(pref_vals['roci'].notnull(),-1).values
-<<<<<<< HEAD
-            
-=======
-
->>>>>>> e9d70942
+
             # warn if you have missing vals for RMW or ROCI
             if (self.max_wind_radius.max()) == -1 or (self.storm_radius.max() == -1):
                 warnings.warn(missing_data_warning_str)
@@ -1408,26 +1375,12 @@
 # Radius fill functions
 def fill_rad_w_other_source(t, storm_targ, storm_fill, var):
     r"""Fill in storm radius variable (*max_wind_radius* or \
-<<<<<<< HEAD
     *storm_radius*) with values from another source. i.e. 
-=======
-    *storm_radius*) with values from another source. i.e.
->>>>>>> e9d70942
     if you have missing radii in IBTrACS, you can fill with ATCF.
     This function will assume *storm_fill* has more non-missing
     values than *storm_targ* for this particular radius variable.
     Thus, it first attempts to interpolate the variable in *storm_fill*
     to the desired timestep. If that is missing, it tries to interpolate
-<<<<<<< HEAD
-    the non-missing values of the variable in *storm_targ*. If that 
-    also fails, it simply returns -1. The proper usage of this 
-    function is to wrap it such that you can pass a function 
-    with (*t*, *storm*) arguments to *max_wind_radius_fill* or 
-    *storm_radius_fill* when calling *write_geoclaw*.
-    
-    :Input:
-    - *t* (:py:class:`datetime.datetime`) the time corresponding to 
-=======
     the non-missing values of the variable in *storm_targ*. If that
     also fails, it simply returns -1. The proper usage of this
     function is to wrap it such that you can pass a function
@@ -1436,93 +1389,54 @@
 
     :Input:
     - *t* (:py:class:`datetime.datetime`) the time corresponding to
->>>>>>> e9d70942
         a missing value of *max_wind_radius* or *storm_radius*
     - *storm_targ* (:py:class:`clawpack.geoclaw.storm.Storm`) storm
         that has missing values you want to fill
     - *storm_fill* (:py:class:`clawpack.geoclaw.storm.Storm`) storm
         that has non-missing values you want to use to fill *storm_targ*
     - *var* (str) Either 'max_wind_radius' or 'storm_radius'
-<<<<<<< HEAD
-    
+
     :Returns:
     - (float) value to use to fill this time point in *storm_targ*. -1
         if still missing after using *storm_fill* to fill.
-        
-=======
-
-    :Returns:
-    - (float) value to use to fill this time point in *storm_targ*. -1
-        if still missing after using *storm_fill* to fill.
-
->>>>>>> e9d70942
+
     :Examples:
 
     .. code-block:: python
 
         >>> storm_ibtracs = Storm(file_format='IBTrACS', path='path_to_ibtracs.nc',
         ...     sid='2018300N26315')
-<<<<<<< HEAD
-        
+
         >>> storm_atcf = Storm(file_format='ATCF', path='path_to_atcf.dat')
-        
-=======
-
-        >>> storm_atcf = Storm(file_format='ATCF', path='path_to_atcf.dat')
-
->>>>>>> e9d70942
+
         >>> def fill_mwr(t, storm):
         ...     return fill_rad_w_other_source(t, storm, storm_atcf, 'max_wind_radius')
 
         >>> storm_ibtracs.write(file_format = 'geoclaw',
-<<<<<<< HEAD
-        ...     path = 'out_path.storm', 
-        ...     max_wind_radius_fill = fill_mwr)
-    """
-    
-=======
         ...     path = 'out_path.storm',
         ...     max_wind_radius_fill = fill_mwr)
     """
 
->>>>>>> e9d70942
     try:
         import xarray as xr
     except ImportError as e:
         print("fill_rad_w_other_source currently requires xarray to work.")
         raise e
-<<<<<<< HEAD
-        
+
     fill_da = xr.DataArray(getattr(storm_fill,var),
                            coords = {'t': getattr(storm_fill,'t')},
                            dims = ('t',))
-    
+
     #remove duplicates
     fill_da = fill_da.groupby('t').mean()
-    
+
     # interpolate to point
     fill_interp = fill_da.interp({'t':t}).item()
-    
-=======
-
-    fill_da = xr.DataArray(getattr(storm_fill,var),
-                           coords = {'t': getattr(storm_fill,'t')},
-                           dims = ('t',))
-
-    #remove duplicates
-    fill_da = fill_da.groupby('t').mean()
-
-    # interpolate to point
-    fill_interp = fill_da.interp({'t':t}).item()
-
->>>>>>> e9d70942
+
     # first try replacing with atcf
     # (assuming atcf has more data points than ibtracs)
     if not numpy.isnan(fill_interp):
         return fill_interp
-<<<<<<< HEAD
-    
-=======
 
     # next, try just interpolating other ibtracs values
     targ_da = xr.DataArray(getattr(storm_targ,var),
@@ -1603,7 +1517,6 @@
     if not numpy.isnan(fill_interp):
         return fill_interp
 
->>>>>>> e9d70942
     # next, try just interpolating other ibtracs values
     targ_da = xr.DataArray(getattr(storm_targ,var),
                               coords = {'t': getattr(storm_targ,'t')},
