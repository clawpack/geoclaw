#!/usr/bin/env python

r"""
Module defines a class and routines for managing storm best-track type input and
testing reconstructed wind and pressure fields.  Additionally some support for
ensembles of storms from various providers is also included.

The primary class of interest in the module is the `Storm` class that
facilitates dealing with various best-track formats found around the world and
the expected GeoClaw storm format that is read into the FORTRAN code.  The basic
workflow in a `setrun.py` file would do the following:

1. Create a `Storm` object by reading in from a file::

    storm = clawpack.geoclaw.surge.storm.Storm("my_storm.txt", file_format='ATCF')

2. Write out the storm object created into the GeoClaw format::

    storm.write("my_geoclaw_storm.txt", file_format="geoclaw")

3. Specify the path to the GeoClaw formatted storm file, in this case
   "my_geoclaw_storm.txt".

:Formats Supported:
    - GeoClaw (fully)
    - ATCF (reading only)
    - HURDAT (reading only)
    - IBTrACS (reading only)
    - JMA (reading only)
    - IMD (planned)
    - tcvitals (reading only)
"""

import warnings
import sys
import os
import argparse
import datetime

import numpy as np
import pandas as pd

import clawpack.geoclaw.units as units

# =============================================================================
#  Common acronyms across formats

# ATCF basins with their expanded names
# see https://www.nrlmry.navy.mil/atcf_web/docs/database/new/abrdeck.html
ATCF_basins = {"AL": "Atlantic",
               "CP": "Central Pacific",
               "EP": "East Pacific",
               "IO": "North Indian Ocean",
               "SH": "Southern Hemisphere",
               "SL": "Southern Atlantic",
               "LS": "Southern Atlantic",
               "WP": "North West Pacific"}

# TCVitals basins with their expanded names
# see http://www.emc.ncep.noaa.gov/HWRF/tcvitals-draft.html
TCVitals_Basins = {"L": "North Atlantic",
                   "E": "North East Pacific",
                   "C": "North Central Pacific",
                   "W": "North West Pacific",
                   "B": "Bay of Bengal (North Indian Ocean)",
                   "A": "Arabian Sea (North Indian Ocean)",
                   "Q": "South Atlantic",
                   "P": "South Pacific",
                   "S": "South Indian Ocean"}

# Tropical Cyclone Designations
# see https://www.nrlmry.navy.mil/atcf_web/docs/database/new/abrdeck.html
TC_designations = {"DB": "disturbance",
                   "TD": "tropical depression",
                   "TS": "tropical storm",
                   "TY": "typhoon",
                   "ST": "super typhoon",
                   "TC": "tropical cyclone",
                   "HU": "hurricane",
                   "SD": "subtropical depression",
                   "SS": "subtropical storm",
                   "EX": "extratropical systems",
                   "IN": "inland",
                   "DS": "dissipating",
                   "LO": "low",
                   "WV": "tropical wave",
                   "ET": "extrapolated",
                   "XX": "unknown"}

# HURDAT special designations
# see http://www.aoml.noaa.gov/hrd/data_sub/newHURDAT.html
hurdat_special_entries = {"L": "landfall",
                          "W": "max wind",
                          "P": "min pressure",
                          "I": "max intensity",
                          "C": "closest approach",
                          "S": "status change",
                          "G": "genesis",
                          "T": "additional track point"}


# Warning for formats that have yet to have a default way to determine crticial
# radii from the input data
missing_data_warning_str = """*** Cannot yet automatically determine the
    maximum wind radius.  Will write out GeoClaw
    formats but note that these will not work
    when running GeoClaw currently without a custom
    `max_wind_radius_fill` function passed as argument
    to the `write` function."""

# Warning for not having any time points with both a max wind speed and central
# pressure observation
missing_necessary_data_warning_str = """No storm points in the input file
    had both a max wind speed and a central pressure observation."""


class NoDataError(ValueError):
    """Exception to raise when no valid data in input file"""
    pass


# =============================================================================
#  Basic storm class
class Storm(object):
    r"""
    Storm data object

    This object contains a time series of time data that describe a particular
    storm.  This includes the attributes below and the ability to read from
    multiple sources for data such as the U.S. National Hurricane Center (NHC),
    the Japanese Meterological Agency (JMA), and the Indian Meteorlogical
    Department (IMD).  This class can then write out in any of these formats,
    construct the wind and pressure fields using a supported parameterized
    model, or output the GeoClaw supported storm format used for running storm
    surge simulations.

    *TODO:*  Add description of unit handling

    :Attributes:
     - *t* (list(float) or list(datetime.datetiem)) Contains the time at which
       each entry of the other arrays are at.  These are expected to
       be *datetime* objects. Note that when written some formats require
       a *time_offset* to be set.
     - *eye_location* (ndarray(:, :)) location of the eye of the storm. Default
       units are in signed decimal longitude and latitude.
     - *max_wind_speed* (ndarray(:)) Maximum wind speed.  Default units are
       meters/second.
     - *max_wind_radius* (ndarray(:)) Radius at which the maximum wind speed
       occurs.  Default units are meters.
     - *central_pressure* (ndarray(:)) Central pressure of storm.  Default units
       are Pascals.
     - *storm_radius* (ndarray(:)) Radius of storm, often defined as the last
       closed iso-bar of pressure.  Default units are meters.
     - *time_offset* (datetime.datetime) A date time that as an offset for the
       simulation time.  This will default to the beginning of the first of
       the year that the first time point is found in.
     - *wind_speeds* (ndarray(:, :)) Wind speeds defined in every record, such
       as 34kt, 50kt, 64kt, etc and their radii. Default units are
       meters/second and meters.

    :Initialization:
     1. Read in existing file at *path*.
     2. Construct an empty storm and supply the fields needed.  Note that these
        fields must be converted to the appropriate units.

    :Input:
     - *path* (string) Path to file to be read in if requested.
     - *file_format* (string) Format of file at path.  Default is "hurdat"
     - *kwargs* (dict) Other key-word arguments are passed to the appropriate
       read routine.
    """

    # Define supported formats and models - keys are function name related and
    # values are the proper name and a citation or URL documenting the format
    _supported_formats = {"geoclaw": ["GeoClaw", "http://www.clawpack.org/storms"],
                          "atcf": ["ATCF", "http://www.nrlmry.navy.mil/atcf_web/docs/database/new/database.html"],
                          "hurdat": ["HURDAT", "http://www.aoml.noaa.gov/hrd/hurdat/Data_Storm.html"],
                          "ibtracs": ["IBTrACS", "https://www.ncdc.noaa.gov/ibtracs/index.php?name=ib-v4-access"],
                          "jma": ["JMA", "http://www.jma.go.jp/jma/jma-eng/jma-center/rsmc-hp-pub-eg/Besttracks/e_format_bst.html"],
                          "imd": ["IMD", "http://www.rsmcnewdelhi.imd.gov.in/index.php"],
                          "tcvitals": ["TC-Vitals", "http://www.emc.ncep.noaa.gov/mmb/data_processing/tcvitals_description.htm"]}

    def __init__(self, path=None, file_format="ATCF", **kwargs):
        r"""Storm Initiatlization Routine

        See :class:`Storm` for more info.
        """

        self.t = None
        self.time_offset = None
        self.eye_location = None
        self.max_wind_speed = None
        self.max_wind_radius = None
        self.central_pressure = None
        self.storm_radius = None
        self.wind_speeds = None

        # Storm descriptions - not all formats provide these
        self.name = None                    # Possibly a list of a storm's names
        self.basin = None                   # Basin containing storm
        self.ID = None                      # ID code - depends on format
        self.classification = None          # Classification of storm (e.g. HU)
        self.event = None                   # Event (e.g. landfall) - HURDAT

        if path is not None:
            self.read(path, file_format=file_format, **kwargs)

    # ==========================================================================
    #  Basic object support
    def __str__(self):
        r""""""
        output = f"Name: {self.name}\n"
        if isinstance(self.t[0], datetime.datetime):
            output += f"Dates: {self.t[0].isoformat()}"
            output += f" - {self.t[-1].isoformat()}"
        else:
            output += f"Dates: {self.t[0]} - {self.t[-1]}"
        return output

    def __repr__(self):
        return '<{}.{} "{}" at {}>'.format(
            self.__class__.__module__,
            self.__class__.__name__,
            self.__dict__.get('name', 'name not given'),
            hex(id(self)))

    # ==========================================================================
    # Read Routines
    def read(self, path=None, file_format="atcf", **kwargs):
        r"""Read in storm data from *path* with format *file_format*

        :Input:
         - *path* (string) Path to data file.
         - *file_format* (string) Format of the data file.  See list of
           supported formats for a list of valid strings.  Defaults to
           "hurdat".
         - *kwargs* (dict) Keyword dictionary for additional arguments that can
           be passed down to the appropriate read functions.  Please refer to
           the specific routine for a list of valid options.

        :Raises:
         - *ValueError* If the *file_format* requested does not match any of
           the available supported formats a *ValueError* is raised.
        """

        # If a path is not provided then we can try and find the relevant
        # database and download it
        if path is None:
            data_str = ("Currently automatic download of storm databases is ",
                        "not implemented.  Please refer to the URLs below for",
                        "references as to where you can download storm data",
                        "files:",
                        " - ATCF - http://ftp.nhc.noaa.gov/atcf/archive/",
                        " - HURDAT - http://www.aoml.noaa.gov/hrd/hurdat/Data_Storm.html",
                        " - IBTrACS - https://www.ncdc.noaa.gov/ibtracs/index.php?name=ib-v4-access",
                        " - JMA - http://www.jma.go.jp/jma/jma-eng/jma-center/rsmc-hp-pub-eg/besttrack.html",
                        " - IMD - http://www.rsmcnewdelhi.imd.gov.in/index.php",
                        " - TCVITALS - http://www.emc.ncep.noaa.gov/mmb/data_processing/tcvitals_description.htm")
            raise NotImplementedError("\n".join(data_str))

        if file_format.lower() not in self._supported_formats.keys():
            raise ValueError("File format %s not available." % file_format)

        getattr(self, 'read_%s' % file_format.lower())(path, **kwargs)

    def read_geoclaw(self, path, verbose=False):
        r"""Read in a GeoClaw formatted storm file

        GeoClaw storm files are read in by the Fortran code and are not meant
        to be human readable.

        :Input:
         - *path* (string) Path to the file to be read.
         - *verbose* (bool) Output more info regarding reading.
        """

        # Attempt to get name from file if is follows the convention name.storm
        if ".storm" in os.path.splitext(path):
            self.name = os.path.splitext(os.path.basename(path))[0]

        # Read header
        with open(path, 'r') as data_file:
            num_casts = int(data_file.readline())
            time = data_file.readline()[:19]
            try:
                self.time_offset = datetime.datetime.strptime(
                    time, '%Y-%m-%dT%H:%M:%S')
            except ValueError:
                self.time_offset = float(time)
        # Read rest of data
        data = np.loadtxt(path, skiprows=3)
        num_forecasts = data.shape[0]
        self.eye_location = np.empty((num_forecasts, 2))
        assert(num_casts == num_forecasts)
        if isinstance(self.time_offset, datetime.datetime):
            self.t = np.array([self.time_offset
                               + datetime.timedelta(seconds=data[i, 0])
                               for i in range(num_forecasts)])
        else:
            self.t = data[:, 0]
        self.eye_location[:, 0] = data[:, 1]
        self.eye_location[:, 1] = data[:, 2]
        self.max_wind_speed = data[:, 3]
        self.max_wind_radius = data[:, 4]
        self.central_pressure = data[:, 5]
        self.storm_radius = data[:, 6]

    def read_atcf(self, path, verbose=False):
        r"""Read in a ATCF formatted storm file

        ATCF format has storm stored individually so there is no support for
        multiple storms in a particular file.

        :Input:
         - *path* (string) Path to the file to be read.
         - *verbose* (bool) Output more info regarding reading.
        """

        # See here for the ATCF format documentation:
        #   https://www.nrlmry.navy.mil/atcf_web/docs/database/new/abdeck.txt

        # Slightly more robust converter for ATCF data fields that can be
        # missing
        def num_converter(x):
            if isinstance(x, str):
                if len(x.strip()) == 0:
                    # Only whitespace
                    return np.nan
                else:
                    # Assume this is still a number
                    return float(x)
            elif x is None:
                return np.nan
            return float(x)

        df = pd.read_csv(path, engine="python", sep=",+", names=[
            "BASIN", "CY", "YYYYMMDDHH", "TECHNUM", "TECH", "TAU",
            "LAT", "LON", "VMAX", "MSLP", "TY",
            "RAD", "WINDCODE", "RAD1", "RAD2", "RAD3", "RAD4",
            "POUTER", "ROUTER", "RMW", "GUSTS", "EYE", "SUBREGION",
            "MAXSEAS", "INITIALS", "DIR", "SPEED", "STORMNAME", "DEPTH",
            "SEAS", "SEASCODE", "SEAS1", "SEAS2", "SEAS3", "SEAS4",
            "USERDEFINE1", "userdata1",
            "USERDEFINE2", "userdata2",
            "USERDEFINE3", "userdata3",
            "USERDEFINE4", "userdata4",
            "USERDEFINE5", "userdata5",
        ],
            converters={
                "YYYYMMDDHH": lambda d: datetime.datetime(
                    int(d[1:5]), int(d[5:7]), int(d[7:9]), int(d[9:11])),
                "TAU": lambda d: datetime.timedelta(hours=int(d)),
                "LAT": lambda d: (-.1 if d[-1] == "S" else .1) * int(d.strip("NS ")),
                "LON": lambda d: (-.1 if d[-1] == "W" else .1) * int(d.strip("WE ")),
                "RAD": num_converter,
                "RAD": num_converter,
                "RAD1": num_converter,
                "RAD2": num_converter,
                "RAD3": num_converter,
                "RAD4": num_converter,
                "ROUTER": num_converter,
                "RMW": num_converter,
                "STORMNAME": lambda d: (d.strip() if isinstance(d, str) else d)
        },
            dtype={
                "BASIN": str,
                "CY": int,
                "VMAX": float,
                "MSLP": float,
                "TY": str
        })

        # Grab data regarding basin and cyclone number from first row
        self.basin = ATCF_basins[df["BASIN"][0]]
        self.ID = df["CY"][0]

        # Keep around the name as an array
        self.name = df["STORMNAME"].to_numpy()

        # Take forecast period TAU into consideration
        df['DATE'] = df["YYYYMMDDHH"] + df["TAU"]
        df = df[["DATE", "TAU", "TY", "LAT", "LON", "VMAX", "MSLP",
                 "ROUTER", "RMW", "RAD", "RAD1", "RAD2", "RAD3", "RAD4", ]]
        df = df.sort_values(by=["DATE", "TAU"]).reset_index(drop=True)

        # For each DATE, choose best (smallest TAU) available data
        for c in ["LAT", "LON", "VMAX", "MSLP", "ROUTER", "RMW",
                  "RAD", "RAD1", "RAD2", "RAD3", "RAD4"]:
            df[c] = df[c].where(df[c] != 0, np.nan)  # value 0 means NaN
            df[c] = df.groupby("DATE")[c].bfill()
        df = df.groupby("DATE").first()

        # Wind profile (occasionally missing for older ATCF storms)
        # Wind speeds and their radii
        df["RAD_MEAN"] = df[["RAD1", "RAD2", "RAD3", "RAD4"]].mean(
            axis=1, skipna=True)
        df = df.drop(["TAU", "RAD1", "RAD2", "RAD3", "RAD4"], axis=1)
        df = df.dropna(how="any", subset=["LAT", "LON"])

        # Create time
        self.t = list(df.index.to_pydatetime())

        # Classification, note that this is not the category of the storm
        self.classification = df["TY"].to_numpy()

        # Eye location - longitude/latitude order
        self.eye_location = df[["LON", "LAT"]].to_numpy()

        # Convert to correct units:
        #  max_wind_speed - Convert knots to m/s - 0.51444444
        #  max_wind_radius  - convert from nm to m - 1.8520000031807990 * 1000.0
        #  central_pressure - convert from mbar to Pa - 100.0
        #  Radius of last isobar contour - convert from nm to m - 1.852000003180799d0 * 1000.0
        self.max_wind_speed = units.convert(
            df["VMAX"].to_numpy(), 'knots', 'm/s')
        self.central_pressure = units.convert(
            df["MSLP"].to_numpy(), 'mbar', 'Pa')
        self.max_wind_radius = units.convert(df["RMW"].to_numpy(), 'nmi', 'm')
        self.storm_radius = units.convert(df["ROUTER"].to_numpy(), 'nmi', 'm')
        self.wind_speeds = df[["RAD", "RAD_MEAN"]].to_numpy()
        self.wind_speeds[:, 0] = units.convert(
            self.wind_speeds[:, 0], 'knots', 'm/s')
        self.wind_speeds[:, 1] = units.convert(
            self.wind_speeds[:, 1], 'nmi', 'm')

    def read_hurdat(self, path, verbose=False):
        r"""Read in HURDAT formatted storm file

        This is the current version of HURDAT data available (HURDAT 2).  Note
        that this assumes there is only one storm in the file (includes the
        header information though).  Future features will be added that will allow for
        a file to be read with multiple storms defined.

        For more details on the HURDAT format and getting data see

        http://www.aoml.noaa.gov/hrd/hurdat/Data_Storm.html

        :Input:
         - *path* (string) Path to the file to be read.
         - *verbose* (bool) Output more info regarding reading.

        :Raises:
         - *ValueError* If the method cannot find the name/year matching the
           storm or they are not provided when *single_storm == False* then a
           value error is risen.
        """

        with open(path, 'r') as hurdat_file:
            # Extract header
            data = [value.strip() for value in
                    hurdat_file.readline().split(',')]
            self.basin = data[0][:2]
            self.name = data[1]
            self.ID = data[2]

            # Store rest of data
            data_block = hurdat_file.readlines()

        num_lines = len(data_block)

        # Parse data block
        self.t = []
        self.event = np.empty(num_lines, dtype=str)
        self.classification = np.empty(num_lines, dtype=str)
        self.eye_location = np.empty((num_lines, 2))
        self.max_wind_speed = np.empty(num_lines)
        self.central_pressure = np.empty(num_lines)
        self.max_wind_radius = np.empty(num_lines)
        self.storm_radius = np.empty(num_lines)

        for (i, line) in enumerate(data_block):
            if len(line) == 0:
                break
            data = [value.strip() for value in line.split(",")]

            # Create time
            self.t.append(datetime.datetime(int(data[0][:4]),
                                            int(data[0][4:6]),
                                            int(data[0][6:8]),
                                            int(data[1][:2]),
                                            int(data[1][2:])))

            # If an event is occuring record it.  If landfall then use as an
            # offset.   Note that if there are multiple landfalls the last one
            # is used as the offset
            if len(data[2].strip()) > 0:
                self.event[i] = data[2].strip()
                if self.event[i].upper() == "L":
                    self.time_offset = self.t[i]

            # Classification, note that this is not the category of the storm
            self.classification[i] = data[3]

            # Parse eye location
            if data[4][-1] == "N":
                self.eye_location[i, 1] = float(data[4][0:-1])
            else:
                self.eye_location[i, 1] = -float(data[4][0:-1])
            if data[5][-1] == "E":
                self.eye_location[i, 0] = float(data[5][0:-1])
            else:
                self.eye_location[i, 0] = -float(data[5][0:-1])

            # Intensity information - radii are not included directly in this
            # format and instead radii of winds above a threshold are included
            self.max_wind_speed[i] = units.convert(
                float(data[6]), 'knots', 'm/s')
            self.central_pressure[i] = units.convert(
                float(data[7]), 'mbar', 'Pa')
            warnings.warn(missing_data_warning_str)
            self.max_wind_radius[i] = -1
            self.storm_radius[i] = -1

    def read_ibtracs(self, path, sid=None, storm_name=None, year=None, start_date=None,
                     agency_pref=['wmo',
                                  'usa',
                                  'tokyo',
                                  'newdelhi',
                                  'reunion',
                                  'bom',
                                  'nadi',
                                  'wellington',
                                  'cma',
                                  'hko',
                                  'ds824',
                                  'td9636',
                                  'td9635',
                                  'neumann',
                                  'mlc']):
        r"""Read in IBTrACS formatted storm file

        This reads in the netcdf-formatted IBTrACS v4 data. You must either pass
        the *sid* of the storm (a unique identifier supplied by IBTrACS) OR
        *storm_name* and *year*. The latter will not be unique for unnamed storms,
        so you may optionally pass *start_date* as well. The `wmo_\*` variable is
        used when non-missing, with missing values filled in by the corresponding
        variable of the agency specified in `wmo_agency` and/or `usa_agency`. If
        still missing, the other agencies are checked in order of *agency_pref* to
        see if any more non-missing values are available.

        :Input:
         - *path* (string) Path to the file to be read.
         - *sid* (string, optional) IBTrACS-supplied unique track identifier.
             Either *sid* OR *storm_name* and *year* must not be None.
         - *storm_name* (string, optional) name of storm of interest
             (NAME field in IBTrACS). Either *sid* OR *storm_name* and
             *year* must not be None.
         - *year* (int, optional) year of storm of interest.
             Either *sid* OR *storm_name* and *year* must not be None.
         - *start_date* (:py:class:`datetime.datetime`, optional) If storm is not
             named, will find closest unnamed storm to this start date. Only
             used for unnamed storms when specifying *storm_name* and *year*
             does not uniquely identify storm.
         - *agency_pref* (list, optional) Preference order to use if `wmo_\*` variable
             is missing and `wmo_agency` and `usa_agency` are also missing.

        :Raises:
         - *ValueError* If the method cannot find the matching storm then a
             value error is risen.
        """

        # imports that you don't need for other read functions
        try:
            import xarray as xr
        except ImportError as e:
            print("IBTrACS currently requires xarray to work.")
            raise e

        # only allow one method for specifying storms
        if (sid is not None) and ((storm_name is not None) or (year is not None)):
            raise ValueError(
                'Cannot specify both *sid* and *storm_name* or *year*.')

        with xr.open_dataset(path) as ds:

            # match on sid
            if sid is not None:
                match = ds.sid == sid.encode()
            # or match on storm_name and year
            else:
                storm_name = storm_name.upper()
                # in case storm is unnamed
                if storm_name.upper() in ['UNNAMED', 'NO-NAME']:
                    storm_name = 'NOT_NAMED'
                storm_match = (ds.name == storm_name.encode())
                year_match = (ds.time.dt.year == year).any(dim='date_time')
                match = storm_match & year_match
            ds = ds.sel(storm=match).squeeze()

            # occurs if we have 0 or >1 matching storms
            if 'storm' in ds.dims.keys():
                if ds.storm.shape[0] == 0:
                    raise ValueError('Storm/year not found in provided file')
                else:
                    # see if a date was provided for multiple unnamed storms
                    assert start_date is not None, ValueError(
                        'Multiple storms identified and no start_date specified.')

                    start_times = ds.time.isel(date_time=0)
                    start_date = np.datetime64(start_date)

                    # find storm with start date closest to provided
                    storm_ix = abs(start_times - start_date).argmin()
                    ds = ds.isel(storm=storm_ix).squeeze()
                    assert 'storm' not in ds.dims.keys()

            # cut down dataset to only non-null times
            valid_t = ds.time.notnull()
            if valid_t.sum() == 0:
                raise ValueError('No valid wind speeds found for this storm.')
            ds = ds.sel(date_time=valid_t)

            # list of the agencies that correspond to 'usa_*' variables
            usa_agencies = [b'atcf', b'hurdat_atl', b'hurdat_epa', b'jtwc_ep',
                            b'nhc_working_bt', b'tcvightals', b'tcvitals']

            # Create mapping from wmo_ or usa_agency
            # to the appropriate variable
            agency_map = {b'': agency_pref.index('wmo')}
            # account for multiple usa agencies
            for a in usa_agencies:
                agency_map[a] = agency_pref.index('usa')
            # map all other agencies to themselves
            for i in [a for a in agency_pref if a not in ['wmo', 'usa']]:
                agency_map[i.encode('utf-8')] = agency_pref.index(i)

            # fill in usa as provider if usa_agency is
            # non-null when wmo_agency is null
            provider = ds.wmo_agency.where(ds.wmo_agency != b'', ds.usa_agency)

            # get index into from agency that is wmo_provider
            def map_val_to_ix(a):
                def func(x): return agency_map[x]
                return xr.apply_ufunc(func, a, vectorize=True)
            pref_agency_ix = map_val_to_ix(provider)

            # GET MAX WIND SPEED and PRES
            pref_vals = {}
            for v in ['wind', 'pres']:
                all_vals = ds[['{}_{}'.format(i, v) for i in agency_pref]].to_array(
                    dim='agency')

                # get wmo value
                val_pref = ds['wmo_'+v]

                # fill this value in as a second-best
                pref_2 = all_vals.isel(agency=pref_agency_ix)
                val_pref = val_pref.fillna(pref_2)

                # now use the agency_pref order to fill in
                # any remaining values as third best
                best_ix = all_vals.notnull().argmax(dim='agency')
                pref_3 = all_vals.isel(agency=best_ix)
                val_pref = val_pref.fillna(pref_3)

                # add to dict
                pref_vals[v] = val_pref

            # THESE CANNOT BE MISSING SO DROP
            # IF EITHER MISSING
            valid = pref_vals['wind'].notnull() & pref_vals['pres'].notnull()
            if not valid.any():
                raise NoDataError(missing_necessary_data_warning_str)
            ds = ds.sel(date_time=valid)
            for i in ['wind', 'pres']:
                pref_vals[i] = pref_vals[i].sel(date_time=valid)

            # GET RMW and ROCI
            # (these can be missing)
            for r in ['rmw', 'roci']:
                order = ['{}_{}'.format(i, r) for i in agency_pref if
                         '{}_{}'.format(i, r) in ds.data_vars.keys()]
                vals = ds[order].to_array(dim='agency')
                best_ix = vals.notnull().argmax(dim='agency')
                val_pref = vals.isel(agency=best_ix)
                pref_vals[r] = val_pref

            # CONVERT TO GEOCLAW FORMAT

            # assign basin to be the basin where track originates
            # in case track moves across basins
            self.basin = ds.basin.values[0].astype(str)
            self.name = ds.name.astype(str).item()
            self.ID = ds.sid.astype(str).item()

            # convert datetime64 to datetime.datetime
            self.t = []
            for d in ds.time:
                t = d.dt
                self.t.append(datetime.datetime(t.year, t.month,
                                                t.day, t.hour, t.minute, t.second))

            # events
            self.event = ds.usa_record.values.astype(str)

            # time offset
            if (self.event == 'L').any():
                # if landfall, use last landfall
                self.time_offset = np.array(self.t)[self.event == 'L'][-1]
            else:
                # if no landfall, use last time of storm
                self.time_offset = self.t[-1]

            # Classification, note that this is not the category of the storm
            self.classification = ds.usa_status.values
            self.eye_location = np.array([ds.lon, ds.lat]).T

            # Intensity information - for now, including only common, basic intensity
            # info.
            # TODO: add more detailed info for storms that have it
            self.max_wind_speed = units.convert(
                pref_vals['wind'], 'knots', 'm/s').where(pref_vals['wind'].notnull(), -1).values
            self.central_pressure = units.convert(pref_vals['pres'], 'mbar', 'Pa').where(
                pref_vals['pres'].notnull(), -1).values
            self.max_wind_radius = units.convert(pref_vals['rmw'], 'nmi', 'm').where(
                pref_vals['rmw'].notnull(), -1).values
            self.storm_radius = units.convert(pref_vals['roci'], 'nmi', 'm').where(
                pref_vals['roci'].notnull(), -1).values

            # warn if you have missing vals for RMW or ROCI
            if (self.max_wind_radius.max()) == -1 or (self.storm_radius.max() == -1):
                warnings.warn(missing_data_warning_str)

    def read_jma(self, path, verbose=False):
        r"""Read in JMA formatted storm file

        Note that only files that contain one storm are currently supported.

        For more details on the JMA format and getting data see

        http://www.jma.go.jp/jma/jma-eng/jma-center/rsmc-hp-pub-eg/Besttracks/e_format_bst.html

        :Input:
         - *path* (string) Path to the file to be read.
         - *verbose* (bool) Output more info regarding reading.

        :Raises:
         - *ValueError* If the method cannot find the name/year matching the
           storm or they are not provided when *single_storm == False* then a
           value error is risen.
        """

        data_block = []
        with open(path, 'r') as JMA_file:
            # Extract header
            data = JMA_file.readline()
            self.ID = data[6:10]
            num_lines = int(data[12:14])
            self.name = data[30:51].strip()

            data_block = JMA_file.readlines()
        assert(num_lines == len(data_block))

        # Parse data block
        self.t = []
        self.event = np.empty(num_lines, dtype=str)
        self.classification = np.empty(num_lines, dtype=str)
        self.eye_location = np.empty((num_lines, 2))
        self.max_wind_speed = np.empty(num_lines)
        self.central_pressure = np.empty(num_lines)
        self.max_wind_radius = np.empty(num_lines)
        self.storm_radius = np.empty(num_lines)
        for (i, line) in enumerate(data_block):
            if len(line) == 0:
                break
            data = [value.strip() for value in line.split()]

            # Create time
            self.t.append(datetime.datetime(int(data[0][:2]),
                                            int(data[0][2:4]),
                                            int(data[0][4:6]),
                                            int(data[0][6:])))

            # Classification, note that this is not the category of the storm
            self.classification[i] = int(data[1])

            # Parse eye location - Always N latitude and E longitude
            self.eye_location[i, 0] = float(data[4]) / 10.0
            self.eye_location[i, 1] = float(data[3]) / 10.0

            # Intensity information - current the radii are not directly given
            # Available data includes max/min of radius of winds of 50 and
            # 30 kts instead
            self.central_pressure[i] = units.convert(
                float(data[5]), 'hPa', 'Pa')
            self.max_wind_speed[i] = units.convert(
                float(data[6]), 'knots', 'm/s')
            warnings.warn(missing_data_warning_str)
            self.max_wind_radius[i] = -1
            self.storm_radius[i] = -1

    def read_imd(self, path, verbose=False):
        r"""Extract relevant hurricane data from IMD file
            and update storm fields with proper values.

        :Input:
         - *path* (string) Path to the file to be read.

        Return ValueError if format incorrect or if file not IMD.
        """
        raise NotImplementedError(("Reading in IMD files is not ",
                                   "implemented yet but is planned for a ",
                                   "future release."))

    def read_tcvitals(self, path, verbose=False):
        r"""Extract relevant hurricane data from TCVITALS file
            and update storm fields with proper values.

        :Input:
         - *path* (string) Path to the file to be read.
         - *verbose* (bool) Output more info regarding reading.

        """

        # read in TCVitals_file
        data_block = []
        with open(path, 'r') as TCVitals_file:
            data = TCVitals_file.readlines()
            for line in data:
                line = line.split()
                line = [value.strip() for value in line]
                data_block.append(line)
        num_lines = len(data_block)

        # Parse data block - convert to correct units
        # Conversions:
        #  max_wind_radius  - convert from km to m - 1000.0
        #  Central_pressure - convert from mbar to Pa - 100.0
        #  Radius of last isobar contour - convert from km to m - 1000.0
        self.t = []
        self.classification = np.empty(num_lines, dtype=str)
        self.eye_location = np.empty((num_lines, 2))
        self.max_wind_speed = np.empty(num_lines)
        self.central_pressure = np.empty(num_lines)
        self.max_wind_radius = np.empty(num_lines)
        self.storm_radius = np.empty(num_lines)

        for (i, data) in enumerate(data_block):
            # End at an empty lines - skips lines at the bottom of a file
            if len(data) == 0:
                break

            # Grab data regarding basin and cyclone number if we are starting
            if i == 0:
                self.basin = TCVitals_Basins[data[1][2:]]
                self.ID = int(data[1][:2])

            # Create time
            self.t.append(datetime.datetime(int(data[3][0:4]),
                                            int(data[3][4:6]),
                                            int(data[3][6:]),
                                            int(data[4][:2])))

            # Parse eye location - longitude/latitude order
            if data[5][-1] == 'N':
                self.eye_location[i, 1] = float(data[5][0:-1])/10.0
            else:
                self.eye_location[i, 1] = -float(data[5][0:-1])/10.0
            if data[6][-1] == "E":
                self.eye_location[i, 0] = float(data[6][0:-1])/10.0
            else:
                self.eye_location[i, 0] = -float(data[6][0:-1])/10.0

            # Intensity Information
            self.max_wind_speed[i] = float(data[12])
            self.central_pressure[i] = units.convert(
                float(data[9]), 'mbar', 'Pa')
            self.max_wind_radius[i] = units.convert(float(data[13]), 'km', 'm')
            self.storm_radius[i] = units.convert(float(data[11]), 'km', 'm')

    # =========================================================================
    # Write Routines

    def write(self, path, file_format="geoclaw", **kwargs):
        r"""Write out the storm data to *path* in format *file_format*

        :Input:
         - *path* (string) Path to data file.
         - *file_format* (string) Format of the data file.  See list of
           supported formats for a list of valid strings.  Defaults to
           "geoclaw".
         - *kwargs* (dict) Keyword dictionary for additional arguments that can
           be passed down to the appropriate write functions.  Please refer to
           the specific routine for a list of valid options.

        :Raises:
         - *ValueError* If the *file_format* requested does not match any of
           the available supported formats a *ValueError* is raised.
        """

        if file_format.lower() not in self._supported_formats.keys():
            raise ValueError("File format %s not available." % file_format)

        getattr(self, 'write_%s' % file_format.lower())(path, **kwargs)

    def write_geoclaw(self, path, force=False, skip=True, verbose=False,
                      fill_dict={}, **kwargs):
        r"""Write out a GeoClaw formatted storm file

        GeoClaw storm files are read in by the GeoClaw Fortran code.

        :Input:
         - *path* (string) Path to the file to be written.
         - *skip* (bool) Skip a time if NaNs are found and are not replaced.  
            Default is `True`.
         - *force* (bool) Force output of storm even if there is missing data.
            Default is `False`.
         - *verbose* (bool) Print out additional information when writing.
            Default is `False`.
         - *fill_dict* (dict) Dictionary of functions to use to fill in missing
            data represented by NaNs.  The keys are the field to be filled and
            the function signature should be `my_func(t, storm)` where t is the
            time of the forecast and `storm` is the storm object.  If the
            field remains a NaN or a function is not provided these lines will
            be assumed redundant and will be ommitted.  Note that the older 
            keyword arguments are put in this dictionary.  Currently the one
            default function is for `storm_radius`, which sets the value to 
            500 km.
        """

        # If a filling function is not provided we will provide some defaults
        fill_dict.update({"storm_radius": lambda t, storm: 500e3})
        # Handle older interface that had specific fill functions
        if "max_wind_radius_fill" in kwargs.keys():
            fill_dict.update(
                {"max_wind_radius": kwargs['max_wind_radius_fill']})
        if "storm_radius_fill" in kwargs.keys():
            fill_dict.update({"storm_radius": kwargs['storm_radius_fill']})

        # Loop through each line of data and if the line is valid, perform the
        # necessary work to write it out.  Otherwise either raise an exception
        # or skip it
        num_casts = 0
        data = []
        for n in range(len(self.t)):
            if self.t[n] == self.t[n - 1]:
                # Skip this time
                continue

            # Check each value we need for this time to make sure it is valid
            valid = True
            for name in ["max_wind_speed", "central_pressure",
                         "max_wind_radius", "storm_radius"]:
                if np.isnan(getattr(self, name)[n]):
                    if name in fill_dict.keys():
                        # Fill value with function provided
                        getattr(self, name)[n] = fill_dict[name](
                            self.t[n], self)
                    elif skip:
                        # Skip this line
                        valid = False
                        if verbose:
                            # Just warn that a NaN was found but continue
                            msg = ("*** WARNING:  The value {} at {} is a " +
                                   "NaN. Skipping this line.")
                            warnings.warn(msg.format(name, self.t[n]))
                    elif not force:
                        # If we are not asked to force to write raise an
                        # exception given the NaN
                        msg = ("The value {} at {} is a NaN and the storm " +
                               "will not be written in GeoClaw format.  If " +
                               "you want to fill in the value provide a " +
                               "function or set `force=True`.")
                        raise ValueError(msg.format(name, self.t[n]))
            if not valid:
                continue

            # Succeeded, add this time to the output
            num_casts += 1
            data.append(np.empty(7))

            # If we do not have a time offset use the first valid row as the
            # offset time
            if self.time_offset is None:
                self.time_offset = self.t[n]

            # Time
            if not isinstance(self.time_offset, float):
                data[-1][0] = (self.t[n] - self.time_offset).total_seconds()
            else:
                data[-1][0] = self.t[n] - self.time_offset
            # Eye-location
            data[-1][1:3] = self.eye_location[n, :]
            # Max wind speed
            data[-1][3] = self.max_wind_speed[n]
            # Max wind radius
            data[-1][4] = self.max_wind_radius[n]
            # Central pressure
            data[-1][5] = self.central_pressure[n]
            # Outer storm radius
            data[-1][6] = self.storm_radius[n]

        # Write out file
        format_string = ("{:19,.8e} " * 7)[:-1] + "\n"
        try:
            with open(path, "w") as data_file:
                # Write header
                data_file.write(f"{num_casts}\n")
                if isinstance(self.time_offset, datetime.datetime):
                    data_file.write(f"{self.time_offset.isoformat()}\n\n")
                else:
                    data_file.write(f"{str(self.time_offset)}\n\n")

                # Write data lines
                for line in data:
                    data_file.write(format_string.format(*line))

        except Exception as e:
            # If an exception occurs clean up a partially generated file
            if os.path.exists(path):
                os.remove(path)
            raise e

    def write_atcf(self, path, verbose=False):
        r"""Write out a ATCF formatted storm file

        :Input:
         - *path* (string) Path to the file to be written.
         - *verbose* (bool) Print out additional information when writing.
        """
        raise NotImplementedError(("Writing out ATCF files is not implemented ",
                                   "yet but is planned for a future release."))
        try:
            with open(path, 'w') as data_file:
                for n in range(len(self.t)):
                    data_file.write("".join((", " * 2,
                                             "%s" % seconds2date(self.t[n]),
                                             ", " * 4,
                                             "%s" % (int(self.eye_location[n, 0] *
                                                         10.0)),
                                             ", ",
                                             "%s" % (int(self.eye_location[n, 1] *
                                                         10.0)),
                                             ", ",
                                             "%s" % self.max_wind_speed[n],
                                             ", ",
                                             "%s" % self.central_pressure[n],
                                             ", ",
                                             ", " * 8,
                                             "%s" % self.storm_radius[n],
                                             ", ",
                                             "%s" % self.max_wind_radius[n],
                                             ", " * 10,
                                             "\n")))
        except Exception as e:
            # Remove possiblly partially generated file if not successful
            if os.path.exists(path):
                os.remove(path)
            raise e

    def write_hurdat(self, path, verbose=False):
        r"""Write out a HURDAT formatted storm file

        :Input:
         - *path* (string) Path to the file to be written.
         - *verbose* (bool) Print out additional information when writing.
        """
        raise NotImplementedError(("Writing out hurdat files is not ",
                                   "implemented yet but is planned for a ",
                                   "future release."))
        try:
            with open(path, 'w') as data_file:
                data_file.write('%s %s %s' % ("Date", "Hurricane Name",
                                              "Indicator"))
                for n in range(self.t.shape[0]):

                    latitude = float(self.eye_location[n, 0])
                    longitude = float(self.eye_location[n, 1])

                    # Convert latitude to proper Hurdat format e.g 12.0N
                    if latitude > 0:
                        latitude = str(np.abs(latitude)) + 'N'
                    else:
                        latitude = str(np.abs(latitude)) + 'S'

                    # Convert longitude to proper Hurdat format e.g 12.0W
                    if longitude > 0:
                        longitude = str(np.abs(longitude)) + 'E'
                    else:
                        longitude = str(np.abs(longitude)) + 'W'

                    data_file.write("".join(("%s" % self.seconds2date(
                        self.t[n])[0:-2],
                        "%s00" % self.seconds2date(
                        self.t[n])[-2:],
                        ", " * 3,
                        "%s" % (latitude),
                        ", ",
                        "%s" % (longitude),
                        ", ",
                        "%s" % self.max_wind_speed[n],
                        ", ",
                        "%s" % self.central_pressure[n],
                        ", ",
                        "%s" % self.storm_radius[n],
                        ", ",
                        "%s" % self.max_wind_radius[n],
                        ", " * 10,
                        "\n")))
        except Exception as e:
            # Remove possiblly partially generated file if not successful
            if os.path.exists(path):
                os.remove(path)
            raise e

    def write_jma(self, path, verbose=False):
        r"""Write out a JMA formatted storm file

        :Input:
         - *path* (string) Path to the file to be written.
         - *verbose* (bool) Print out additional information when writing.
        """
        raise NotImplementedError(("Writing out JMA files is not implemented ",
                                   "yet but is planned for a future release."))
        try:
            with open(path, 'w') as data_file:
                for n in range(self.t.shape[0]):
                    data_file.write("".join(("%s" % self.seconds2date(self.t[n]),
                                             " " * 4,
                                             "%s" % (int(self.eye_location[n, 0] *
                                                         10.0)),
                                             ", ",
                                             "%s" % (int(self.eye_location[n, 1] *
                                                         10.0)),
                                             ", ",
                                             "%s" % self.max_wind_speed[n],
                                             ", ",
                                             "%s" % self.central_pressure[n],
                                             ", ",
                                             ", " * 8,
                                             "%s" % self.storm_radius[n],
                                             ", ",
                                             "%s" % self.max_wind_radius[n],
                                             ", " * 10,
                                             "\n")))
        except Exception as e:
            # Remove possiblly partially generated file if not successful
            if os.path.exists(path):
                os.remove(path)
            raise e

    def write_imd(self, path, verbose=False):
        r"""Write out an IMD formatted storm file

        :Input:
         - *path* (string) Path to the file to be written.
         - *verbose* (bool) Print out additional information when writing.
        """
        raise NotImplementedError(("Writing out IMD files is not implemented ",
                                   "yet but is planned for a future release."))

    def write_tcvitals(self, path, verbose=False):
        r"""Write out an TCVITALS formatted storm file

        :Input:
         - *path* (string) Path to the file to be written.
         - *verbose* (bool) Print out additional information when writing.
         """

        raise NotImplementedError(("Writing in TCVITALS files is not",
                                   "implemented yet but is planned for a ",
                                   "future release."))

    # ================
    #  Track Plotting
    # ================
<<<<<<< HEAD
    def plot(self, ax, *args, t_range=None, categorization=None,
                       cat_colors={}, plot_swath=False, radius=None, 
                       coordinate_system=2, fill_alpha=0.25, fill_color='red',
                       **kwargs):
        """Plot this storm's track in the given axes object
=======
    def plot(self, ax, t_range=None, coordinate_system=2, 
                       track_style='ko--', categorization="NHC", 
                       radius=None, fill_alpha=0.25, fill_color='red'):
        """TO DO:  Write doc-string

        Quick notes:
         - *radius = None* will not plot a swath
         - *track_style = {}* will plot categories for the track
         """
>>>>>>> 00e7eedf

        :Input:
         - *ax* (matplotlib.pyplot.axes) Axes to plot into.
         - *t_range* (list) Time range to plot the track for.  If None then use
            entire range.  Default is None.
         - *categorization* (str) Type of categorization to be used.  This is 
            used to map to the keys in the cat_colors dictionary.  Default is 
            None and will cause no categorization to occur.
         - *cat_colors* (dict) Color mapping between numeric categorization and
            colors to be plotted for the track.
         - *plot_swath* (bool) Plot a swath around the track using one of the 
            methods determined by what radius information is provided.  Default 
            is False.
         - *radius* (None or float or numpy.ndarray)
         - *coordinate_system* (int)
         - *fill_alpha* (float)
         - *fill_color* (color)
         - *kwargs* All additional keyword arguments are passed to the plotting
            command for the track.
        """

        import matplotlib.pyplot as plt

        # Extract information for plotting the track/swath
        t = self.t
        x = self.eye_location[:, 0]
        y = self.eye_location[:, 1]
        if t_range is not None:
            t = np.ma.masked_outside(t, t_range[0], t_range[1])
            x = np.ma.array(x, mask=t.mask).compressed()
            y = np.ma.array(y, mask=t.mask).compressed()
            t = t.compressed()

        # Plot track
        if categorization is None:
            # Plot the track as a simple line with the given style
            ax.plot(x, y, *args, **kwargs)
        else:
            if self.max_wind_speed is None:
                raise ValueError("Maximum wind speed not available so "
                                 "plotting catgories is not available.")

            # Plot the track using the colors provided in the dictionary
            cat_color_defaults = {5: 'red', 4: 'yellow', 3: 'orange', 
                                  2: 'green', 1: 'blue', 0: 'gray', 
                                  -1: 'lightgray'}
            colors = [cat_colors.get(category, cat_color_defaults[category])
                      for category in self.category(categorization=categorization)]
            # Remove color from kwargs if they were given
            kwargs.pop('color', None)
            for i in range(t.shape[0] - 1):
<<<<<<< HEAD
                ax.plot(x[i:i+2], y[i:i+2], color=colors[i], **kwargs)

        # Plot swath
        if plot_swath:
            if (isinstance(radius, float) or isinstance(radius, np.ndarray)
                    or radius is None):

                if radius is None:
                    # Default behavior
                    if self.storm_radius is None:
                        raise ValueError("Cannot use storm radius for plotting "
                                         "the swath as the data is not available.")
=======
                ax.plot(x[i:i+2], y[i:i+2], color=colors[i])

        else:
            raise ValueError("The `track_style` should be a string or dict.")

        # Plot swath
        if radius is not None:
            # Any string as of right now will trigger this
            if isinstance(radius, str):
                if self.storm_radius is None:
                    raise ValueError("Cannot use storm radius for plotting "
                                     "the swath as the data is not available.")
                else:
                    if coordinate_system == 1:
                        _radius = self.storm_radius
                    elif coordinate_system == 2:
                        _radius = units.convert(self.storm_radius,
                                                'm', 'lat-long')
>>>>>>> 00e7eedf
                    else:
                        if coordinate_system == 1:
                            _radius = self.storm_radius
                        elif coordinate_system == 2:
                            _radius = units.convert(self.storm_radius,
                                                    'm', 'lat-long')
                        else:
                            raise ValueError(f"Unknown coordinate system "
                                             f"{coordinate_system} provided.")

                elif isinstance(radius, float):
                    # Only one value for the radius was given, replicate
                    _radius = np.ones(self.t.shape) * radius
                elif isinstance(radius, np.ndarray):
                    # The array passed is the array to use
                    _radius = radius
                else:
                    raise ValueError("Invalid input argument for radius.  Should "
                                     "be a float or None")

                # Draw first and last points
                ax.add_patch(plt.Circle(
                    (x[0], y[0]), _radius[0], color=fill_color))
                if t.shape[0] > 1:
                    ax.add_patch(plt.Circle((x[-1], y[-1]), _radius[-1],
                                            color=fill_color))

                # Draw path around inner points
                if t.shape[0] > 2:
                    for i in range(t.shape[0] - 1):
                        p = np.array([(x[i], y[i]), (x[i + 1], y[i + 1])])
                        v = p[1] - p[0]
                        if abs(v[1]) > 1e-16:
                            n = np.array([1, -v[0] / v[1]], dtype=float)
                        elif abs(v[0]) > 1e-16:
                            n = np.array([-v[1] / v[0], 1], dtype=float)
                        else:
                            continue
                            # raise Exception("Zero-vector given")
                        n /= np.linalg.norm(n)
                        n *= _radius[i]

                        ax.fill((p[0, 0] + n[0], p[0, 0] - n[0],
                                 p[1, 0] - n[0],
                                 p[1, 0] + n[0]),
                                (p[0, 1] + n[1], p[0, 1] - n[1],
                                 p[1, 1] - n[1],
                                 p[1, 1] + n[1]),
                                facecolor=fill_color, alpha=fill_alpha)
                        ax.add_patch(plt.Circle((p[1][0], p[1, 1]), _radius[i],
                                                color=fill_color, alpha=fill_alpha))

    # =========================================================================
    # Other Useful Routines
    def category(self, categorization="NHC", cat_names=False):
        r"""Categorizes storm based on relevant storm data

        :Input:
         - *categorization* (string) Type of categorization to use.  Defaults
           to the National Hurricane Center "NHC".
         - *cat_names* (bool) If True returns the category name rather than a
           number.  Default to *False*.

        :Output:
         - (ndarray) Integer array of categories at each time point of the
           storm.
         - (list) Similar to the above but the name of the category as a
           *string*.  This is only returned if *car_names = True*.

        """

        # TODO:  Need to standardize on 1-minute (almost never available) or
        # 10-minute (widely available) - see
        # https://en.wikipedia.org/wiki/Tropical_cyclone#Major_basins_and_related_warning_centers

        if categorization.upper() == "BEAUFORT":
            # Beaufort scale below uses knots
            speeds = units.convert(self.max_wind_speed, "m/s", "knots")
            category = (np.zeros(speeds.shape) +
                        (speeds >= 1) * (speeds < 4) * 1 +
                        (speeds >= 4) * (speeds < 7) * 2 +
                        (speeds >= 7) * (speeds < 11) * 3 +
                        (speeds >= 11) * (speeds < 17) * 4 +
                        (speeds >= 17) * (speeds < 22) * 5 +
                        (speeds >= 22) * (speeds < 28) * 6 +
                        (speeds >= 28) * (speeds < 34) * 7 +
                        (speeds >= 34) * (speeds < 41) * 8 +
                        (speeds >= 41) * (speeds < 48) * 9 +
                        (speeds >= 48) * (speeds < 56) * 10 +
                        (speeds >= 56) * (speeds < 64) * 11 +
                        (speeds >= 64) * 12)
            cat_map = {0: "Calm",
                       1: "Light air",
                       2: "Light breeze",
                       3: "Gentle breeze",
                       4: "Moderate breeze",
                       5: "Fresh breeze",
                       6: "Strong breeze",
                       7: "High wind",
                       8: "Gale",
                       9: "Strong gale",
                       10: "Whole gale",
                       11: "Violent storm",
                       12: "Hurricane"}

        elif categorization.upper() == "NHC":
            # NHC uses knots
            speeds = units.convert(self.max_wind_speed, "m/s", "knots")
            category = (np.zeros(speeds.shape) +
                        (speeds < 30) * -1 +
                        (speeds >= 64) * (speeds < 83) * 1 +
                        (speeds >= 83) * (speeds < 96) * 2 +
                        (speeds >= 96) * (speeds < 113) * 3 +
                        (speeds >= 113) * (speeds < 135) * 4 +
                        (speeds >= 135) * 5)
            cat_map = {-1: "Tropical Depression",
                       0: "Tropical Storm",
                       1: "Category 1 Hurricane",
                       2: "Category 2 Hurricane",
                       3: "Category 3 Hurricane",
                       4: "Category 4 Hurricane",
                       5: "Category 5 Hurricane"}

        elif categorization.upper() == "JTWC":
            raise NotImplementedError("JTWC categorization not implemented.")
        elif categorization.upper() == "JMA":
            raise NotImplementedError("JMA categorization not implemented.")
        elif categorization.upper() == "IMD":
            raise NotImplementedError("IMD categorization not implemented.")
        elif categorization.upper() == "MF":
            raise NotImplementedError("MF categorization not implemented.")
        elif categorization.upper() == "BOM":
            raise NotImplementedError("BOM categorization not implemented.")
        else:
            raise ValueError("Categorization %s not available."
                             % categorization)

        if cat_names:
            category_name = []
            for (i, cat) in enumerate(category):
                category_name.append(cat_map[cat])

            return category, category_name
        else:
            return category


# =============================================================================
# Model field construction - Models supported are
#  - Holland 1980 ('HOLLAND_1980') [1]
#  - Holland 2010 ('HOLLAND_2010') [2]
#  - Chavas, Lin, Emmanuel ('CLE_2015') [3]
# *TODO* - Add citations

# Dictionary of models.  Keys are function names, values are the proper name
# and a citation to the model
_supported_models = {"holland_1980": ["Holland 1980", "Holland, G. J. An Analytic Model of the Wind and Pressure Profiles in Hurricanes. Monthly Weather Review 108, 1212-1218 (1980)."],
                     "holland_2010": ["Holland 2010", "Holland, G. J., Belanger, J. I. & Fritz, A. A Revised Model for Radial Profiles of Hurricane Winds. Monthly Weather Review 138, 4393-4393 (2010)."],
                     "cle_2015": ["Chavas, Lin, Emmanuel 2015", "Chavas, D. R., Lin, N. & Emanuel, K. A Model for the Complete Radial Structure of the Tropical Cyclone Wind Field. Part I: Comparison with Observed Structure*. https://doi.org.ezproxy.cul.columbia.edu/10.1175/JAS-D-15-0014.1 72, 3647-3662 (2015)."]}


# In the case where the field is not rotationally symmetric then the r value
# defines the x and y axis extents.
def construct_fields(storm, r, t, model="holland_1980"):
    r""""""

    if model.lower() not in _supported_models.keys():
        raise ValueError("Model %s not available." % model)

    return getattr(sys.modules[__name__], model.lower())(storm, x, t)


# Specific implementations
def holland_1980(storm, r, t):
    r""""""
    raise NotImplementedError("Holland 1980 model has not been implemeted.")
    return None, None


def holland_2010(storm, r, t):
    r""""""
    raise NotImplementedError("Holland 2010 model has not been implemeted.")
    return None, None


def cle_2015(storm, r, t):
    r""""""
    raise NotImplementedError("CLE 2015 model has not been implemeted.")
    return None, None


# =============================================================================
# Radius fill functions
def fill_rad_w_other_source(t, storm_targ, storm_fill, var, interp_kwargs={}):
    r"""Fill in storm radius variable (*max_wind_radius* or \
    *storm_radius*) with values from another source. i.e.
    if you have missing radii in IBTrACS, you can fill with ATCF.
    This function will assume *storm_fill* has more non-missing
    values than *storm_targ* for this particular radius variable.
    Thus, it first attempts to interpolate the variable in *storm_fill*
    to the desired timestep. If that is missing, it tries to interpolate
    the non-missing values of the variable in *storm_targ*. If that
    also fails, it simply returns -1. The proper usage of this
    function is to wrap it such that you can pass a function
    with (*t*, *storm*) arguments to *max_wind_radius_fill* or
    *storm_radius_fill* when calling *write_geoclaw*.

    :Input:
    - *t* (:py:class:`datetime.datetime`) the time corresponding to
        a missing value of *max_wind_radius* or *storm_radius*
    - *storm_targ* (:py:class:`clawpack.geoclaw.storm.Storm`) storm
        that has missing values you want to fill
    - *storm_fill* (:py:class:`clawpack.geoclaw.storm.Storm`) storm
        that has non-missing values you want to use to fill *storm_targ*
    - *var* (str) Either 'max_wind_radius' or 'storm_radius'
    - *interp_kwargs* (dict) Additional keywords passed to scipy's
        interpolator.

    :Returns:
    - (float) value to use to fill this time point in *storm_targ*. -1
        if still missing after using *storm_fill* to fill.

    :Examples:

    .. code-block:: python

        >>> storm_ibtracs = Storm(file_format='IBTrACS', path='path_to_ibtracs.nc',
        ...     sid='2018300N26315')

        >>> storm_atcf = Storm(file_format='ATCF', path='path_to_atcf.dat')

        >>> def fill_mwr(t, storm):
        ...     return fill_rad_w_other_source(t, storm, storm_atcf, 'max_wind_radius')

        >>> storm_ibtracs.write(file_format = 'geoclaw',
        ...     path = 'out_path.storm',
        ...     max_wind_radius_fill = fill_mwr)
    """

    try:
        import xarray as xr
    except ImportError as e:
        print("fill_rad_w_other_source currently requires xarray to work.")
        raise e

    fill_da = xr.DataArray(getattr(storm_fill, var),
                           coords={'t': getattr(storm_fill, 't')},
                           dims=('t',))

    # convert -1 to nan
    fill_da = fill_da.where(fill_da > 0, np.nan)

    # if not all missing, try using storm_fill to fill
    if fill_da.notnull().any():

        # remove duplicates
        fill_da = fill_da.groupby('t').first()

        # remove NaNs
        fill_da = fill_da.dropna('t')

        # interpolate to point
        fill_interp = fill_da.interp(t=[t], kwargs=interp_kwargs).item()

        # try replacing with storm_fill
        # (assuming atcf has more data points than ibtracs)
        if not np.isnan(fill_interp):
            return fill_interp

    # next, try just interpolating other ibtracs values
    targ_da = xr.DataArray(getattr(storm_targ, var),
                           coords={'t': getattr(storm_targ, 't')},
                           dims=('t',))
    targ_da = targ_da.where(targ_da > 0, np.nan)
    if targ_da.notnull().any():
        targ_da = targ_da.groupby('t').first()
        targ_da = targ_da.dropna('t')
        targ_interp = targ_da.interp(t=[t], kwargs=interp_kwargs).item()
        if not np.isnan(targ_interp):
            return targ_interp

    # if nothing worked, return the missing value (-1)
    return -1


# =============================================================================
# Utility functions
def available_formats():
    r"""Construct a string suitable for listing available storm file formats.
    """
    output = "Available Formats: (Function, Name, Citation)\n"
    for (model, values) in Storm._supported_formats.items():
        output = "".join((output, "%s: %s %s\n" % (values[0], model,
                                                   values[1])))
    return output


def available_models():
    r"""Construct a string suitable for listing available storm models.
    """
    output = "Function, Name, Citation\n"
    for (model, values) in _supported_models.items():
        output = "".join((output, "%s: %s %s\n" % (values[0], model,
                                                   values[1])))
    return output


def make_multi_structure(path):
    r"""Create a dictionary of Storm objects for ATCF files with multiple storm tracks in them
    """
    with open(path, 'r') as f:
        lines = f.readlines()
        curTime = "test"
        curTrack = "test"
        os.mkdir("Clipped_ATCFs")
        stormDict = {}
        for line in lines:
            lineArr = line.split(", ")
            if curTime in lineArr[2]:
                if curTrack in lineArr[4]:
                    fileWrite.writelines(line)
                else:
                    fileWrite.close()
                    stormDict[curTime].update({curTrack: Storm(path=os.path.join(os.path.expandvars(
                        os.getcwd()), "Clipped_ATCFs", curTime, curTrack), file_format="ATCF")})
                    curTrack = lineArr[4]
                    fileWrite = open("Clipped_ATCFs/" +
                                     curTime + "/" + curTrack, 'w')
                    fileWrite.writelines(line)
            else:
                if curTime != "test":
                    fileWrite.close()
                    stormDict[curTime].update({curTrack: Storm(path=os.path.join(os.path.expandvars(
                        os.getcwd()), "Clipped_ATCFs", curTime, curTrack), file_format="ATCF")})
                curTime = lineArr[2]
                curTrack = lineArr[4]
                stormDict[curTime] = {}
                os.mkdir("Clipped_ATCFs/" + curTime)
                fileWrite = open("Clipped_ATCFs/" +
                                 curTime + "/" + curTrack, 'w')
                fileWrite.writelines(line)
    return stormDict


if __name__ == '__main__':

    parser = argparse.ArgumentParser()

    # Positional argument
    parser.add_argument("path", help="Path to storm file to be read in")

    # Optional arguments
    parser.add_argument("-f", "--from", default="atcf", dest="input_format",
                        help="Format to convert from, defaults to 'atcf'")
    parser.add_argument("-o", "--output", default="geoclaw.storm",
                        dest="output_path",
                        help="Output path, default to 'geoclaw.storm'")
    parser.add_argument("-t", "--to", default="geoclaw",
                        dest="output_format",
                        help="Format to convert to, defaults to 'geoclaw'")
    parser.add_argument("-v", "--verbose",
                        help="Increase verbosity of output",
                        action="store_true")

    args = parser.parse_args()
    input_storm = Storm(args.path, file_format=args.input_format,
                        verbose=args.verbose)
    input_storm.write(args.output_path, file_format=args.output_format,
                      verbose=args.verbose)<|MERGE_RESOLUTION|>--- conflicted
+++ resolved
@@ -1164,24 +1164,12 @@
     # ================
     #  Track Plotting
     # ================
-<<<<<<< HEAD
     def plot(self, ax, *args, t_range=None, categorization=None,
                        cat_colors={}, plot_swath=False, radius=None, 
                        coordinate_system=2, fill_alpha=0.25, fill_color='red',
                        **kwargs):
         """Plot this storm's track in the given axes object
-=======
-    def plot(self, ax, t_range=None, coordinate_system=2, 
-                       track_style='ko--', categorization="NHC", 
-                       radius=None, fill_alpha=0.25, fill_color='red'):
-        """TO DO:  Write doc-string
-
-        Quick notes:
-         - *radius = None* will not plot a swath
-         - *track_style = {}* will plot categories for the track
-         """
->>>>>>> 00e7eedf
-
+        
         :Input:
          - *ax* (matplotlib.pyplot.axes) Axes to plot into.
          - *t_range* (list) Time range to plot the track for.  If None then use
@@ -1232,7 +1220,6 @@
             # Remove color from kwargs if they were given
             kwargs.pop('color', None)
             for i in range(t.shape[0] - 1):
-<<<<<<< HEAD
                 ax.plot(x[i:i+2], y[i:i+2], color=colors[i], **kwargs)
 
         # Plot swath
@@ -1245,26 +1232,6 @@
                     if self.storm_radius is None:
                         raise ValueError("Cannot use storm radius for plotting "
                                          "the swath as the data is not available.")
-=======
-                ax.plot(x[i:i+2], y[i:i+2], color=colors[i])
-
-        else:
-            raise ValueError("The `track_style` should be a string or dict.")
-
-        # Plot swath
-        if radius is not None:
-            # Any string as of right now will trigger this
-            if isinstance(radius, str):
-                if self.storm_radius is None:
-                    raise ValueError("Cannot use storm radius for plotting "
-                                     "the swath as the data is not available.")
-                else:
-                    if coordinate_system == 1:
-                        _radius = self.storm_radius
-                    elif coordinate_system == 2:
-                        _radius = units.convert(self.storm_radius,
-                                                'm', 'lat-long')
->>>>>>> 00e7eedf
                     else:
                         if coordinate_system == 1:
                             _radius = self.storm_radius
