--- conflicted
+++ resolved
@@ -136,15 +136,9 @@
     """
     topography = Topography(topo_func=topo)
 
-<<<<<<< HEAD
     topography.x = np.linspace(xlower,xupper,nxpoints)
     topography.y = np.linspace(ylower,yupper,nypoints)
-    
-=======
-    topography.x = numpy.linspace(xlower,xupper,nxpoints)
-    topography.y = numpy.linspace(ylower,yupper,nypoints)
-
->>>>>>> d26daee2
+
     topography.write(outfile, topo_type=1)
 
 
@@ -378,13 +372,8 @@
     def extent(self):
         r"""Extent of the topography."""
         if self._extent is None:
-<<<<<<< HEAD
-            self._extent = ( np.min(self.x), np.max(self.x), 
+            self._extent = ( np.min(self.x), np.max(self.x),
                              np.min(self.y), np.max(self.y) )
-=======
-            self._extent = ( numpy.min(self.x), numpy.max(self.x),
-                             numpy.min(self.y), numpy.max(self.y) )
->>>>>>> d26daee2
         return self._extent
     @extent.setter
     def extent(self, value):
@@ -396,15 +385,9 @@
         if self._delta is None:
             if self.unstructured:
 
-<<<<<<< HEAD
-                # Calculate the smallest spacing between grid points            
-                dx = np.infty
-                dy = np.infty
-=======
                 # Calculate the smallest spacing between grid points
-                dx = numpy.inf
-                dy = numpy.inf
->>>>>>> d26daee2
+                dx = np.inf
+                dy = np.inf
                 num_comparisons = self.x.shape[0] - 1
                 for i in range(self.x.shape[0]):
                     for j in range(num_comparisons):
@@ -416,28 +399,16 @@
             else:
                 # All other topography types should have equally spaced grid
                 # points in each direction
-<<<<<<< HEAD
-                begin_delta = np.array([abs(self.x[1] - self.x[0]), 
-                                           abs(self.y[1] - self.y[0])])
-                end_delta =   np.array([abs(self.x[-2] - self.x[-1]), 
-=======
                 begin_delta = numpy.array([abs(self.x[1] - self.x[0]),
                                            abs(self.y[1] - self.y[0])])
                 end_delta =   numpy.array([abs(self.x[-2] - self.x[-1]),
->>>>>>> d26daee2
                                            abs(self.y[-2] - self.y[-1])])
                 if not np.allclose(begin_delta, end_delta, 1e-8):
                     raise ValueError("Grid spacing delta not constant, ",
                                      "%s != %s." % (begin_delta, end_delta))
-<<<<<<< HEAD
-                       
-                dx = np.round(begin_delta[0], 15) 
-                dy = np.round(begin_delta[1], 15) 
-=======
-
-                dx = numpy.round(begin_delta[0], 15)
-                dy = numpy.round(begin_delta[1], 15)
->>>>>>> d26daee2
+
+                dx = np.round(begin_delta[0], 15)
+                dy = np.round(begin_delta[1], 15)
                 self._delta = (dx, dy)
         return self._delta
 
@@ -624,15 +595,9 @@
 
                 if isinstance(self._Z, np.ma.MaskedArray):
                     # Use Z's mask for the X and Y coordinates
-<<<<<<< HEAD
-                    self._X = np.ma.MaskedArray(self._X, mask=self._Z.mask, 
+                    self._X = np.ma.MaskedArray(self._X, mask=self._Z.mask,
                                                                      copy=False)
-                    self._Y = np.ma.MaskedArray(self._Y, mask=self._Z.mask, 
-=======
-                    self._X = numpy.ma.MaskedArray(self._X, mask=self._Z.mask,
-                                                                     copy=False)
-                    self._Y = numpy.ma.MaskedArray(self._Y, mask=self._Z.mask,
->>>>>>> d26daee2
+                    self._Y = np.ma.MaskedArray(self._Y, mask=self._Z.mask,
                                                                      copy=False)
 
 
@@ -748,13 +713,8 @@
                     self._Z = np.flipud(self._Z)
                 elif abs(self.topo_type) == 3:
                     # Data is read in starting at the top right corner
-<<<<<<< HEAD
                     self._Z = np.flipud(np.loadtxt(self.path, skiprows=6))
-        
-=======
-                    self._Z = numpy.flipud(numpy.loadtxt(self.path, skiprows=6))
-
->>>>>>> d26daee2
+
                 if mask:
                     self._Z = np.ma.masked_values(self._Z, self.no_data_value, copy=False)
 
@@ -798,13 +758,8 @@
                         raise e
 
                 if mask:
-<<<<<<< HEAD
                     self._Z = np.ma.masked_values(self._Z, self.no_data_value, copy=False)
-                    
-=======
-                    self._Z = numpy.ma.masked_values(self._Z, self.no_data_value, copy=False)
-
->>>>>>> d26daee2
+
             elif abs(self.topo_type) == 5:
                 # GeoTIFF
                 try:
@@ -821,17 +776,10 @@
                 dx = transform[1]
                 dy = -transform[5]
 
-<<<<<<< HEAD
                 self._Z = np.flipud(z)
-                self._x = np.linspace(x_origin, 
+                self._x = np.linspace(x_origin,
                                    x_origin + (z.shape[0] - 1) * dx, z.shape[0])
-                self._y = np.linspace(y_origin - (z.shape[1] - 1) * dy, 
-=======
-                self._Z = numpy.flipud(z)
-                self._x = numpy.linspace(x_origin,
-                                   x_origin + (z.shape[0] - 1) * dx, z.shape[0])
-                self._y = numpy.linspace(y_origin - (z.shape[1] - 1) * dy,
->>>>>>> d26daee2
+                self._y = np.linspace(y_origin - (z.shape[1] - 1) * dy,
                                    y_origin, z.shape[1])
 
 
@@ -874,13 +822,8 @@
     def read_header(self):
         r"""Read in header of topography file at path.
 
-<<<<<<< HEAD
         If a value returns np.nan then the value was not retrievable.  Note
-        that this routine can read in headers whose values and labels are 
-=======
-        If a value returns numpy.nan then the value was not retrievable.  Note
         that this routine can read in headers whose values and labels are
->>>>>>> d26daee2
         swapped.
 
         """
@@ -1000,22 +943,13 @@
             dx = transform[1]
             dy = -transform[5]
 
-<<<<<<< HEAD
             # self._Z = np.flipud(z)
-            self._x = np.linspace(x_origin, 
-                                     x_origin + (self.z.shape[0] - 1) * dx, 
+            self._x = np.linspace(x_origin,
+                                     x_origin + (self.z.shape[0] - 1) * dx,
                                      self.z.shape[0])
-            self._y = np.linspace(y_origin - (self.z.shape[0] - 1) * dy, 
-                                     y_origin, 
+            self._y = np.linspace(y_origin - (self.z.shape[0] - 1) * dy,
+                                     y_origin,
                                      self.z.shape[1])
-=======
-            # self._Z = numpy.flipud(z)
-            self._x = numpy.linspace(x_origin,
-                               x_origin + (z.shape[0] - 1) * dx, z.shape[0])
-            self._y = numpy.linspace(y_origin - (z.shape[0] - 1) * dy,
-                               y_origin, z.shape[1])
-
->>>>>>> d26daee2
         else:
             raise IOError("Cannot read header for topo_type %s" % self.topo_type)
 
@@ -1080,15 +1014,9 @@
         if no_data_value is None:
             no_data_value = self.no_data_value
 
-<<<<<<< HEAD
-        # Check to see if masks have been applied to topography, if so 
+        # Check to see if masks have been applied to topography, if so
         # replace with fill_value (or  np.ma default value e.g. 1e+20)
         if isinstance(self.Z, np.ma.MaskedArray):
-=======
-        # Check to see if masks have been applied to topography, if so
-        # replace with fill_value (or  numpy.ma default value e.g. 1e+20)
-        if isinstance(self.Z, numpy.ma.MaskedArray):
->>>>>>> d26daee2
             if fill_value is not None:
                 Z = self.Z.filled(fill_value)
             else:
@@ -1169,11 +1097,7 @@
                     raise ValueError("*** Unrecognized header_style")
 
                 # Write out topography data
-<<<<<<< HEAD
-                Z_flipped = np.flipud(Z) 
-=======
-                Z_flipped = numpy.flipud(Z)
->>>>>>> d26daee2
+                Z_flipped = np.flipud(Z)
                 if topo_type == 2:
                     Z_format = Z_format + "\n"
                     for i in range(Z.shape[0]):
@@ -1405,11 +1329,7 @@
         *delta_limit* (meters).
 
         Note that the function *scipy.interpolate.griddata* does not respect
-<<<<<<< HEAD
-        masks so a call to *np.ma.MaskedArray.compressed()* must be made to 
-=======
-        masks so a call to *numpy.ma.MaskedArray.compressed()* must be made to
->>>>>>> d26daee2
+        masks so a call to *np.ma.MaskedArray.compressed()* must be made to
         remove the masked data.
 
         :Input:
@@ -1442,13 +1362,8 @@
         import scipy.interpolate as interpolate
 
         # Convert meter inputs to degrees
-<<<<<<< HEAD
         mean_latitude = np.mean(self.y)
-        buffer_degrees = util.dist_meters2latlong(buffer_length, 0.0, 
-=======
-        mean_latitude = numpy.mean(self.y)
         buffer_degrees = util.dist_meters2latlong(buffer_length, 0.0,
->>>>>>> d26daee2
                                                   mean_latitude)[0]
         delta_degrees = util.dist_meters2latlong(delta_limit, 0.0,
                                                  mean_latitude)[0]
@@ -1459,48 +1374,26 @@
 
         # Calculate new grid coordinates
         if extent is None:
-<<<<<<< HEAD
-            extent = [ np.min(self.x) - buffer_degrees, 
-                       np.max(self.x) + buffer_degrees, 
-                       np.min(self.y) - buffer_degrees, 
+            extent = [ np.min(self.x) - buffer_degrees,
+                       np.max(self.x) + buffer_degrees,
+                       np.min(self.y) - buffer_degrees,
                        np.max(self.y) + buffer_degrees ]
         if delta is None:
             delta_x = max( np.abs(self.x[1:] - self.x[:-1]).min(), delta_degrees)
             delta_y = max( np.abs(self.y[1:] - self.y[:-1]).min(), delta_degrees)
-        else:   
-=======
-            extent = [ numpy.min(self.x) - buffer_degrees,
-                       numpy.max(self.x) + buffer_degrees,
-                       numpy.min(self.y) - buffer_degrees,
-                       numpy.max(self.y) + buffer_degrees ]
-        if delta is None:
-            delta_x = max( numpy.abs(self.x[1:] - self.x[:-1]).min(), delta_degrees)
-            delta_y = max( numpy.abs(self.y[1:] - self.y[:-1]).min(), delta_degrees)
         else:
->>>>>>> d26daee2
             try:
                 delta_x, delta_y = delta   # tuple provided
             except:
                 delta_x = delta_y = delta  # assume float provided
-<<<<<<< HEAD
-                
+
         N = ( np.ceil((extent[1] - extent[0]) / delta_x),
               np.ceil((extent[3] - extent[2]) / delta_y) )
         if not np.all(N[:] < np.ones((2)) * resolution_limit):
             ValueError("Calculated resolution too high, N=%s!" % str(N))
-        self._X, self._Y = np.meshgrid( 
+        self._X, self._Y = np.meshgrid(
                                      np.linspace(extent[0], extent[1], int(N[0])),
                                      np.linspace(extent[2], extent[3], int(N[1])))
-=======
-
-        N = ( numpy.ceil((extent[1] - extent[0]) / delta_x),
-              numpy.ceil((extent[3] - extent[2]) / delta_y) )
-        if not numpy.all(N[:] < numpy.ones((2)) * resolution_limit):
-            ValueError("Calculated resolution too high, N=%s!" % str(N))
-        self._X, self._Y = numpy.meshgrid(
-                                     numpy.linspace(extent[0], extent[1], int(N[0])),
-                                     numpy.linspace(extent[2], extent[3], int(N[1])))
->>>>>>> d26daee2
 
         # Add the unstructured points to the data
         points = np.array([self.x, self.y]).transpose()
@@ -1516,17 +1409,10 @@
                 z_fill = topo.z
 
                 extent_mask = extent[0] > x_fill
-<<<<<<< HEAD
                 extent_mask = np.logical_or(extent_mask,extent[1] < x_fill)
                 extent_mask = np.logical_or(extent_mask,extent[2] > y_fill)
                 extent_mask = np.logical_or(extent_mask,extent[3] < y_fill)
-                
-=======
-                extent_mask = numpy.logical_or(extent_mask,extent[1] < x_fill)
-                extent_mask = numpy.logical_or(extent_mask,extent[2] > y_fill)
-                extent_mask = numpy.logical_or(extent_mask,extent[3] < y_fill)
-
->>>>>>> d26daee2
+
                 # Create fill no-data value mask
                 no_data_mask = np.logical_or(extent_mask, z_fill == no_data_value)
 
@@ -1537,29 +1423,16 @@
                     indices = (~all_mask).nonzero()
                     for n in range(indices[0].shape[0]):
                         i = indices[0][n]
-<<<<<<< HEAD
-                        all_mask[i] = np.any(np.sqrt((self.x - x_fill[i])**2 
+                        all_mask[i] = np.any(np.sqrt((self.x - x_fill[i])**2
                                                          + (self.y - y_fill[i])**2)
                                                      < proximity_radius_deg)
 
                 x_fill_masked = np.ma.masked_where(all_mask, x_fill)
                 y_fill_masked = np.ma.masked_where(all_mask, y_fill)
-                z_fill_masked = np.ma.masked_where(all_mask, z_fill)    
+                z_fill_masked = np.ma.masked_where(all_mask, z_fill)
 
                 # Add the fill bathymetry to points and values
-                fill_points = np.column_stack((x_fill_masked.compressed(), 
-=======
-                        all_mask[i] = numpy.any(numpy.sqrt((self.x - x_fill[i])**2
-                                                         + (self.y - y_fill[i])**2)
-                                                     < proximity_radius_deg)
-
-                x_fill_masked = numpy.ma.masked_where(all_mask, x_fill)
-                y_fill_masked = numpy.ma.masked_where(all_mask, y_fill)
-                z_fill_masked = numpy.ma.masked_where(all_mask, z_fill)
-
-                # Add the fill bathymetry to points and values
-                fill_points = numpy.column_stack((x_fill_masked.compressed(),
->>>>>>> d26daee2
+                fill_points = np.column_stack((x_fill_masked.compressed(),
                                                   y_fill_masked.compressed()))
 
                 points = np.concatenate((fill_points, points))
@@ -1573,17 +1446,10 @@
 
                 # Create extent mask
                 extent_mask = extent[0] > X_fill
-<<<<<<< HEAD
                 extent_mask = np.logical_or(extent_mask,extent[1] < X_fill)
                 extent_mask = np.logical_or(extent_mask,extent[2] > Y_fill)
                 extent_mask = np.logical_or(extent_mask,extent[3] < Y_fill)
-                
-=======
-                extent_mask = numpy.logical_or(extent_mask,extent[1] < X_fill)
-                extent_mask = numpy.logical_or(extent_mask,extent[2] > Y_fill)
-                extent_mask = numpy.logical_or(extent_mask,extent[3] < Y_fill)
-
->>>>>>> d26daee2
+
                 # Create fill no-data value mask
                 no_data_mask = np.logical_or(extent_mask, Z_fill == no_data_value)
 
@@ -1596,23 +1462,13 @@
                     for n in range(indices[0].shape[0]):
                         i = indices[0][n]
                         j = indices[1][n]
-<<<<<<< HEAD
-                        all_mask[i,j] = np.any(np.sqrt((self.x - X_fill[i,j])**2 
+                        all_mask[i,j] = np.any(np.sqrt((self.x - X_fill[i,j])**2
                                                            + (self.y - Y_fill[i,j])**2)
                                                      < proximity_radius_deg)
 
                 X_fill_masked = np.ma.masked_where(all_mask, X_fill)
                 Y_fill_masked = np.ma.masked_where(all_mask, Y_fill)
-                Z_fill_masked = np.ma.masked_where(all_mask, Z_fill)    
-=======
-                        all_mask[i,j] = numpy.any(numpy.sqrt((self.x - X_fill[i,j])**2
-                                                           + (self.y - Y_fill[i,j])**2)
-                                                     < proximity_radius_deg)
-
-                X_fill_masked = numpy.ma.masked_where(all_mask, X_fill)
-                Y_fill_masked = numpy.ma.masked_where(all_mask, Y_fill)
-                Z_fill_masked = numpy.ma.masked_where(all_mask, Z_fill)
->>>>>>> d26daee2
+                Z_fill_masked = np.ma.masked_where(all_mask, Z_fill)
 
                 # Add the fill bathymetry to points and values
                 fill_points = np.column_stack((X_fill_masked.compressed(),
@@ -1642,13 +1498,8 @@
            winding order).  Points should be in counter-clockwise arrangement.
 
         :Returns:
-<<<<<<< HEAD
-        
+
          - *X_mask* (np.ma.MaskedArray) Masked array of X coordinates where those
-=======
-
-         - *X_mask* (numpy.ma.MaskedArray) Masked array of X coordinates where those
->>>>>>> d26daee2
            points outside of the polygon have been masked.
          - *Y* (np.ndarray) Coordinates in y direction in a meshgrid type of
            configuration.
@@ -1674,13 +1525,8 @@
 
         for edge in edges:
             # Check for a vertical line
-<<<<<<< HEAD
             if np.abs(edge[0][0] - edge[1][0]) < TOLERANCE:
-                x_intersect = edge[0][0]        
-=======
-            if numpy.abs(edge[0][0] - edge[1][0]) < TOLERANCE:
                 x_intersect = edge[0][0]
->>>>>>> d26daee2
             else:
                 edge_slope = (edge[0][1] - edge[1][1]) / (edge[0][0] - edge[1][0])
                 x_intersect = (y - edge[0][1]) / edge_slope + edge[0][0]
@@ -1941,13 +1787,7 @@
     Note that etopo1 Z values are integers (vertical resolution is 1 meter)
     and using `Z_format='%.0f'` will save as integers to minimize file size.
     """
-<<<<<<< HEAD
-    
-=======
-
-    from numpy import array
-    import netCDF4
->>>>>>> d26daee2
+
     if return_xarray:
         try:
             import xarray
@@ -1990,17 +1830,10 @@
 
     # for selecting subset based on extent, convert to arrays if netCDF4 used:
     #if not return_xarray:
-<<<<<<< HEAD
-    
+
     x = np.asarray(x)
     y = np.asarray(y)
-    
-=======
-
-    x = array(x)
-    y = array(y)
-
->>>>>>> d26daee2
+
     if zvar is None:
         if 'Band1' in f.variables:
             zvar = 'Band1'
@@ -2042,13 +1875,8 @@
             ys = y[j1:j2:coarsen]
             Zs = f.variables[zvar][j1:j2:coarsen, i1:i2:coarsen]
 
-<<<<<<< HEAD
     Zs = np.asarray(Zs)
-    
-=======
-    Zs = array(Zs)
-
->>>>>>> d26daee2
+
     if verbose:
         print('Returning a DEM with shape = %s' \
                 % str(Zs.shape))
