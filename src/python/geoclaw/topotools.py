#!/usr/bin/env python
# encoding: utf-8

r"""GeoClaw Topography Tools Module

Module provides several functions for reading, writing and manipulating
topography (bathymetry) files.

:Functions:
 - dms2decimal - Convert (degrees, minutes, seconds) to decimal degrees
 - dist_meters2latlong - Convert dx, dy distance in meters to degrees
 - dist_latlong2meters - Convert dx, dy distance in degrees to meters
 - haversine - Calculate the haversine based great circle distance
 - inv_haversine - Inverts the haversine distance

:Topography Class:

:TODO:
 - Tests are implemented but not passing, should we expect the arrays to be 
   identical?
 - Add sub and super sampling capababilities
 - Add functions for creating topography based off a topo function, incorporate
   the create_topo_func into Topography class, maybe allow more broad 
   initialization ability to the class to handle this?
 - Fix `in_poly` function
 - Add remove/fill no data value
 - Probably should better handle remote files (fetching from http)
 - Add more robust plotting capabilities
"""

import os
import urllib
import types

import numpy



# Constants
from data import Rearth
DEG2RAD = numpy.pi / 180.0
RAD2DEG = 180.0 / numpy.pi


# ==============================================================================
#  Functions
# ==============================================================================
def dms2decimal(d,m,s,coord='N'):
    r"""Convert coordinates in (degrees, minutes, seconds) to decimal form.  
    
    If coord == 'S' or coord == 'W' then value is negated too.
    Example: 
        >>> topotools.dms2decimal(7,30,36,'W')
        -7.51
    (Note that you might want to add 360 to resulting W coordinate
    if using E coordinates everywhere in a computation spanning date line.)

    returns float

    """

    deg = d + m / 60.0 + s / 3600.0
    if coord in ['S','W']:
        deg = -deg

    return deg


def dist_latlong2meters(dx, dy, latitude=0.0):
    """Convert distance from degrees longitude-latitude to meters.

    Takes the distance described by *dx* and *dy* in degrees and converts it into
    distances in meters.

    returns (float, float) 

    """

    dym = Rearth * DEG2RAD * dy
    dxm = Rearth * numpy.cos(latitude * DEG2RAD) * dx * DEG2RAD

    return dxm,dym


def dist_meters2latlong(dx, dy, latitude=0.0):
    """Convert distance from meters to degrees of longitude-latitude.

    Takes the distance described by *dx* and *dy* in meters and converts it into
    distances in the longitudinal and latitudinal directions in degrees.  

    returns (float, float)

    """

    dxd = dx / (Rearth * numpy.cos(latitude * DEG2RAD)) * RAD2DEG
    dyd = dy * RAD2DEG / Rearth

    return dxd, dyd


def haversine(x, y, units='degrees'):
    r"""Compute the great circle distance on the earth between points x and y.


    """
    if units == 'degrees':
        # convert to radians:
        x *= DEG2RAD
        y *= DEG2RAD

    delta = [x[0] - y[0], x[1] - y[1]]

    # angle subtended by two points, using Haversine formula:
    dsigma = 2.0 * numpy.arcsin( numpy.sqrt( numpy.sin(0.5 * delta[1])**2   \
            + numpy.cos(x[1]) * numpy.cos(y[1]) * numpy.sin(0.5 * delta[0])**2))

    # alternative formula that may have more rounding error:
    #dsigma2 = arccos(sin(y1)*sin(y2)+ cos(y1)*cos(y2)*cos(dx))
    #print "max diff in dsigma: ", abs(dsigma-dsigma2).max()

    return Rearth * dsigma
    

def inv_haversine(d,x1,y1,y2,Rsphere=Rearth,units='degrees'):
    r"""Invert the Haversine function to find dx given a distance and point.


    Invert the haversine function to find dx given distance d and (x1,y1) and y2.
    The corresponding x2 can be x1+dx or x1-dx.
    May return NaN if no solution.
    """

    if units=='degrees':
        # convert to radians:
        x1 = x1 * RAD2DEG
        y1 = y1 * RAD2DEG
        y2 = y2 * RAD2DEG
    elif units != 'radians':
        raise Exception("unrecognized units")
    dsigma = d / Rsphere
    cos_dsigma = (numpy.cos(dsigma) - numpy.sin(y1)*numpy.sin(y2)) / (numpy.cos(y1)*numpy.cos(y2))
    dx = numpy.arccos(cos_dsigma)
    if units=='degrees':
        dx = dx * RAD2DEG
    return dx


def create_topo_func(loc,verbose=False):
    """
    Given a 1-dimensional topography profile specfied by a set of (x,z) 
    values, create a lambda function that when evaluated will give the 
    topgraphy at the point (x,y).  (The resulting function is constant in y.)
    
    :Example: 
    >>> f = create_topo_profile_func(loc)
    >>> b = f(x,y)
    
    :Input:
     - *loc* (list) - Create a topography file with the profile denoted by the
       tuples inside of loc.  A sample set of points are shown below.  Note 
       that the first value of the list is the x location and the second is 
       the height of the topography.
        
        z (m)
        ^                                                  o loc[5]  o
        |                                                    
        |                                          loc[4]   
        |--------------------------------------------o-----> x (m) (sea level)
        |                                            
        |                                o loc[2] o loc[3]
        |                         
        |                         
        |                           o loc[1]
        |           
        |                               
        |__________________o loc[0]
        0.0               
        
        
    """
    
    cmd_str = "lambda x,y: (x <= %s) * %s" % (loc[0][0],loc[0][1])
    for i in xrange(0,len(loc)-1):
        loc_str = " + (%s < x) * (x <= %s)" % (loc[i][0],loc[i+1][0])
        loc_str = "".join((loc_str," * ((%s - %s) " % (loc[i][1],loc[i+1][1])))
        loc_str = "".join((loc_str," / (%s - %s)" % (loc[i][0],loc[i+1][0])))
        loc_str = "".join((loc_str," * (x - %s) + %s)" % (loc[i][0],loc[i][1])))
        cmd_str = "".join((cmd_str,loc_str))
    cmd_str = "".join((cmd_str," + (%s < x) * %s" % (loc[-1][0],loc[-1][1])))
    
    if verbose:
        print cmd_str
    return eval(cmd_str)


def topo1writer (outfile,topo,xlower,xupper,ylower,yupper,nxpoints,nypoints):
    """
    Function topo1writer will write out the topofiles by evaluating the
    function topo on the grid specified by the other parameters.

    Assumes topo can be called on arrays X,Y produced by numpy.meshgrid.

    Output file is of "topotype1," which we use to refer to a file with
    (x,y,z) values on each line, progressing from upper left corner across
    rows, then down.
    """
    topography = Topography(topo_func=topo)

    topography.x = numpy.linspace(xlower,xupper,nxpoints)
    topography.y = numpy.linspace(ylower,yupper,nypoints)
    
    topography.write(outfile, topo_type=1)


def topo2writer (outfile,topo,xlower,xupper,ylower,yupper,nxpoints,nypoints, \
                 nodata_value=-99999):
    r"""Write out a topo type 2 file by evaluating the function *topo*.

    This routine is here for backwards compatibility and simply creates a new
    topography object and writes it out.

    """

    topography = Topography(topo_func=topo)

    topography.x = numpy.linspace(xlower,xupper,nxpoints)
    topography.y = numpy.linspace(ylower,yupper,nypoints)

    topography.write(outfile, topo_type=2)


def topo3writer (outfile,topo,xlower,xupper,ylower,yupper,nxpoints,nypoints, \
                 nodata_value=-99999):
    r"""Write out a topo type 3 file by evaluating the function *topo*.

    This routine is here for backwards compatibility and simply creates a new
    topography object and writes it out.

    """

    topography = Topography(topo_func=topo)

    topography.x = numpy.linspace(xlower,xupper,nxpoints)
    topography.y = numpy.linspace(ylower,yupper,nypoints)

    topography.write(outfile, topo_type=3)


def get_topo(topo_fname, remote_directory, force=None):
    """
    Download a topo file from the web, provided the file does not
    already exist locally.

    remote_directory should be a URL.  For GeoClaw data it may be a
    subdirectory of  http://kingkong.amath.washington.edu/topo/
    See that website for a list of archived topo datasets.

    If force==False then prompt the user to make sure it's ok to download,
    with option to first get small file of metadata.

    If force==None then check for environment variable CLAW_TOPO_DOWNLOAD
    and if this exists use its value.  This is useful for the script
    python/run_examples.py that runs all examples so it won't stop to prompt.
    """
    import urllib

    if force is None:
        CTD = os.environ.get('CLAW_TOPO_DOWNLOAD', None)
        force = (CTD in [True, 'True'])
    print 'force = ',force

    if os.path.exists(topo_fname):
        print "*** Not downloading topo file (already exists): %s " % topo_fname
    else:
        remote_fname = topo_fname
        local_fname = topo_fname
        remote_fname_txt = remote_fname + '.txt'
        local_fname_txt = local_fname + '.txt'

        print "Require remote file ", remote_fname
        print "      from ", remote_directory
        if not force:
            ans=raw_input("  Ok to download topo file?  \n"  +\
                          "     Type y[es], n[o] or ? to first retrieve and print metadata  ")
            if ans.lower() not in ['y','yes','?']:
                print "*** Aborting!   Missing: ", local_fname
                return
            if ans=="?":
                try:
                    print "Retrieving remote file ", remote_fname_txt
                    print "      from ", remote_directory
                    url = os.path.join(remote_directory, remote_fname_txt)
                    urllib.urlretrieve(url, local_fname_txt)
                    os.system("cat %s" % local_fname_txt)
                except:
                    print "*** Error retrieving metadata file!"
                ans=raw_input("  Ok to download topo file?  ")
                if ans.lower() not in ['y','yes','?']:
                    print "*** Aborting!   Missing: ", local_fname
                    return

        if not os.path.exists(local_fname_txt):
            try:
                print "Retrieving metadata file ", remote_fname_txt
                print "      from ", remote_directory
                url = os.path.join(remote_directory, remote_fname_txt)
                urllib.urlretrieve(url, local_fname_txt)
            except:
                print "*** Error retrieving metadata file!"

        try:
            print "Retrieving topo file ", remote_fname
            print "      from ", remote_directory
            url = os.path.join(remote_directory, remote_fname)
            urllib.urlretrieve(url, local_fname)
        except:
            print "*** Error retrieving file!  Missing: ", local_fname
            raise Exception("Error from urllib.urlretrieve")
        try:
            firstline = open(local_fname,'r').readline()
            if firstline.find('DOC') > -1:
                print "*** Possible error -- check the file ", local_fname
            else:
                print "Saved to ", local_fname
        except:
            raise Exception("Error opening file %s" % local_fname)


def swapheader(inputfile, outputfile):
    r"""Swap the order of key and value in header to value first.

    Note that this is a wrapper around functionality in the Topography class.

    """
    topo = Topography(inputfile)
    topo.write(outputfile)


# ==============================================================================
#  Topography class
# ==============================================================================
class Topography(object):

    r"""Base topography class.

    A class representing a single topography file.

    :Properties:

    :Initialization:
         - 

    :Examples:

        >>> import clawpack.geoclaw.topotools as topo
        >>> topo_file = topo.Topography('./topo.tt3')
        >>> topo_file.plot()

    """

    @property
    def z(self):
        r"""A representation of the data as an 1d array."""
        # RJL: Why should there be a 1-d version of Z??
        if self._z is None:
            self.read(mask=True)
        return self._z
    @z.setter
    def z(self, value):
        self._z = value
    @z.deleter
    def z(self):
        del self._z

    @property
    def Z(self):
        r"""A representation of the data as a 2d array."""
        if self._Z is None:
            self.generate_2d_topo(mask=True)
        return self._Z
    @Z.setter
    def Z(self, value):
        self._Z = value
    @Z.deleter
    def Z(self):
        del self._Z

    @property
    def x(self):
        r"""One dimensional coorindate array in x direction."""
        if self._x is None:
            self.read(mask=True)
        return self._x
    @x.setter
    def x(self, value):
        self._extent = None
        self._x = value
    @x.deleter
    def x(self):
        del self._x

    @property
    def X(self):
        r"""Two dimensional coordinate array in x direction."""
        if self._X is None:
            self.generate_2d_coordinates(mask=True)
        return self._X
    @X.deleter
    def X(self):
        del self._X

    @property
    def y(self):
        r"""One dimensional coordinate array in y direction."""
        if self._y is None:
            self.read(mask=True)
        return self._y
    @y.setter
    def y(self, value):
        self._extent = None
        self._y = value
    @y.deleter
    def y(self):
        del self._y

    @property
    def Y(self):
        r"""Two dimensional coordinate array in y direction."""
        if self._Y is None:
            self.generate_2d_coordinates(mask=True)
        return self._Y
    @Y.deleter
    def Y(self):
        del self._Y

    @property
    def extent(self):
        r"""Extent of the topography."""
        if self._extent is None:
            self._extent = ( numpy.min(self.x), numpy.max(self.x), 
                             numpy.min(self.y), numpy.max(self.y) )
        return self._extent
    @extent.setter
    def extent(self, value):
        self._extent = value

    @property
    def delta(self):
        r"""Spacing of data points."""
        if self._delta is None:
            if self.unstructured:

                # Calculate the smallest spacing between grid points            
                dx = numpy.infty
                dy = numpy.infty
                num_comparisons = self.x.shape[0] - 1
                for i in xrange(self.x.shape[0]):
                    for j in xrange(num_comparisons):
                        dx = min(dx, numpy.abs(self.x[i + j + 1] - self.x[i]))
                        dy = min(dy, numpy.abs(self.y[i + j + 1] - self.y[i]))

                    num_comparisons -= 1
                self._delta = [dx, dy]
            else:
                # All other topography types should have equally spaced grid
                # points in each direction
                begin_delta = numpy.array([abs(self.x[1] - self.x[0]), 
                                           abs(self.y[1] - self.y[0])])
                end_delta =   numpy.array([abs(self.x[-2] - self.x[-1]), 
                                           abs(self.y[-2] - self.y[-1])])
                assert numpy.allclose(begin_delta, end_delta, 1e-8),   \
                       "Grid spacing delta not constant, %s != %s." %  \
                       (begin_delta, end_delta)
                self._delta = numpy.round(begin_delta[0], 15) 
        return self._delta


    def __init__(self, path=None, topo_func=None, topo_type=None, 
                       unstructured=False):
        r"""Topography initialization routine.
        
        See :class:`Topography` for more info.

        """

        super(Topography, self).__init__()
        self.path = path
        self.topo_func = topo_func
<<<<<<< HEAD
        self.topo_type = None
        if self.path is None:
            # We are going to generate the topography via the provided
            # topo_func function
            if (topo_func is None or 
                not isinstance(topo_func, types.FunctionType)):
                raise ValueError("Must provide either a path to a topography ",
                                 "file or a generator function.")

            # Do nothing for right now, wait until user fills in data
        else:
            if topo_type is not None:
                self.topo_type = topo_type
            else:
                # Try to look at suffix for type
                extension = os.path.splitext(path)[1][1:]
                if extension[:-1] in ["tt", "topotype"]:
                    self.topo_type = int(extension[-1])
                elif extension == 'xyz':
                    self.topo_type = 1
                elif extension == 'asc':
                    self.topo_type = 3
                else:
                    # Default to 3
                    self.topo_type = 3

            # Check if the path is a URL and fetch data if needed or forced
            if "http" in self.path:
                new_path = os.path.join(os.getcwd(), os.path.split(self.path)[0])
                if not os.path.exists(new_path) or force:
                    urllib.urlretrieve(self.path)

                # Change path to be local
                self.path = new_path
=======
        self.topo_type = topo_type
>>>>>>> 6a539efa

        self.unstructured = unstructured
        self.no_data_value = -9999

        # Data storage for only calculating array shapes when needed
        self._z = None
        self._Z = None
        self._x = None
        self._X = None
        self._y = None
        self._Y = None
        self._extent = None
        self._delta = None

        self.coordinate_transform = lambda x,y: (x,y)

        # RJL: should we read in by default if path is specified?
        #      If not, why include all these parameters in __init__?
        #if path:
        #    self.read(path=path, topo_type=topo_type, unstructured=unstructured,
        #     mask=mask, filter_region=filter_region)


    def generate_2d_topo(self, mask=True):
        r"""Generate a 2d array of the topo."""

        # Check to see if we need to generate these
        if self._Z is None:

            if self.unstructured:
                # Really no way to do this here with performing interpolation via
                # extract.  Note that if the interpolation is performed these
                # arrays are already stored in self._X and self._Y
                raise ValueError("Unstructured data does not allow for use of" \
                                 + " 2d arrays, first interpolate the data and" \
                                 + " try to perform this operation again.") 

            if self.path is not None:
                if self._z is None:
                # Try to read the data, may not have done this yet
                    self.read(path=self.path, mask=mask)
                    if self._Z is not None:
                        # We are done, the read function did our work
                        return

                # See if self._X and self._Y are already computed and use them if
                # available, otherwise just use self._x and self._y
                if self._X is not None and self._Y is not None:
                    new_shape = self._X.shape
                else:
                    new_shape = (self._x.shape[0], self._y.shape[0])
                # Reshape, note that the mask follows along with the new array
                self._Z = numpy.reshape(self._z, new_shape)

            elif self.topo_func is not None:
                # Generate topo via topo_func
                ## self._Z = numpy.flipud(self.topo_func(self.X, self.Y))
                ## RJL:  Don't flip -- leave so Z[i,j] has same dimensions as X,Y
                ## Othewise does not plot properly.
                self._Z = self.topo_func(self.X, self.Y)


    def generate_2d_coordinates(self, mask=True):
        r"""Generate 2d coordinate arrays."""

        # Check to see if we need to generate these
        if self._X is None and self._Y is None:

            # RJL: Added this to generate from _x and _y if available.
            # Correct?
            if (self._x is not None) and (self._y is not None):
                self._X,self._Y = numpy.meshgrid(self._x, self._y)

        if self._X is None and self._Y is None:
            if self.unstructured:
                # Really no way to do this here with performing interpolation via
                # extract.  Note that if the interpolation is performed these
                # arrays are already stored in self._X and self._Y
                raise ValueError("Unstructured data does not allow for use of" \
                                 + " 2d coordinates, first interpolate the data" \
                                 + " and try to perform this operation again.")

            if self.path is not None:
                if abs(self.topo_type) == 1:
                    # Reading this topo_type should produce the X and Y arrays
                    self.read(mask=mask)
                elif abs(self.topo_type) in [2,3]:
                    if self._x is None or self._y is None:
                        # Try to read the data to get these, may not have been done yet
                        self.read(mask=mask)
                    # Generate arrays
                    self._X, self._Y = numpy.meshgrid(self._x, self._y)
                else:
                    raise ValueError("Unrecognized topo_type: %s" % self.topo_type)

            elif self.topo_func is not None:
                if self._x is None or self._y is None:
                    raise ValueError("The x and y arrays must be set to ",
                                     "create 2d coordinate arrays.")
                self._X, self._Y = numpy.meshgrid(self._x, self._y)

            
            # If masking has been requested try to get the mask first from 
            # self._Z and then self._z
            if mask:
                if self._Z is None:
                    # Check to see if we really need to do anything here
                    if isinstance(self._z, numpy.ma.MaskedArray):
                        # Try to create self._Z
                        self.generate_2d_topo(mask=mask)

                if isinstance(self._Z, numpy.ma.MaskedArray):
                    # Use Z's mask for the X and Y coordinates
                    self._X = numpy.ma.MaskedArray(self._X, mask=self._Z.mask, 
                                                                     copy=False)
                    self._Y = numpy.ma.MaskedArray(self._Y, mask=self._Z.mask, 
                                                                     copy=False)


    def read(self, path=None, topo_type=None, unstructured=False, 
             mask=True, filter_region=None, force=False):
        r"""Read in the data from the object's *path* attribute.

        Stores the resulting data in one of the sets of *x*, *y*, and *z* or 
        *X*, *Y*, and *Z*.  

        :Input:
         - *path* (str)  file to read, or url
         - *topo_type* (int)
         - *unstructured* (bool)
         - *mask* (bool)
         - *filter_region* (tuple)
        The first three might have already been set when instatiating object.

        """

        if (path is None) and (self.path is None):
            raise ValueError("*** Need to set path for file to read")

        if path:
            self.path = path   # set or perhaps reset
            self.topo_type = None  # force resetting below

        if unstructured:
            self.unstructured = unstructured

        if self.topo_type is None:
            if topo_type is not None:
                self.topo_type = topo_type
            else:
                # Try to look at suffix for type
                extension = os.path.splitext(self.path)[1][1:]
                if extension[:2] == "tt":
                    self.topo_type = int(extension[2])
                elif extension == 'xyz':
                    self.topo_type = 1
                elif extension == 'asc':
                    self.topo_type = 3
                else:
                    # Default to 3
                    self.topo_type = 3

        # Check if the path is a URL and fetch data if needed or forced
        if "http" in self.path:
            new_path = os.path.join(os.getcwd(), os.path.split(self.path)[0])
            if not os.path.exists(new_path) or force:
                urllib.urlretrieve(self.path)

            # Change path to be local
            self.path = new_path

        if self.unstructured:
            # Read in the data as series of tuples
            data = numpy.loadtxt(self.path)
            points = []
            values = []

            # Filter region if requested
            if filter_region is not None:
                for coordinate in data:
                    if filter_region[0] <= coordinate[0] <= filter_region[1]:
                        if filter_region[2] <= coordinate[1] <= filter_region[3]:
                            points.append(coordinate[0:2])
                            values.append(coordinate[2])

                if len(points) == 0:
                    raise Exception("No points were found inside requested " \
                                  + "filter region.")

                # Cast lists as ndarrays
                self._x = numpy.array(points[:,0])
                self._y = numpy.array(points[:,1])
                self._z = numpy.array(values)

                if mask:
                    self._z = numpy.ma.masked_values(self._z, self.no_data_value, copy=False)

            else:
                self._x = data[:,0]
                self._y = data[:,1]
                self._z = data[:,2]

        else:
            # Data is in one of the GeoClaw supported formats
            if abs(self.topo_type) == 1:
                data = numpy.loadtxt(self.path)
                N = [0,0]
                y0 = data[0,1]
                for (n, y) in enumerate(data[1:,1]):
                    if y != y0:
                        N[1] = n + 1
                        break
                N[0] = data.shape[0] / N[1]

                self._X = data[:,0].reshape(N)
                self._x = data[:N[0],0]
                self._Y = data[:,1].reshape(N)
                self._y = data[::N[0],1]
                ## RJL: need to flip since read in from NW corner
                self._Z = numpy.flipud(data[:,2].reshape(N))
                self._delta = self.X[0,1] - self.X[0,0]

            elif abs(self.topo_type) in [2,3]:
                # Get header information
                N = self.read_header()
                self._x = numpy.linspace(self.extent[0], self.extent[1], N[0])
                self._y = numpy.linspace(self.extent[2], self.extent[3], N[1])

                if abs(self.topo_type) == 2:
                    # Data is read in as a single column, reshape it
                    self._Z = numpy.loadtxt(self.path, skiprows=6).reshape(N[1],N[0])
                    self._Z = numpy.flipud(self._Z)
                elif abs(self.topo_type) == 3:
                    # Data is read in starting at the top right corner
                    self._Z = numpy.flipud(numpy.loadtxt(self.path, skiprows=6))
        
                if mask:
                    self._Z = numpy.ma.masked_values(self._Z, self.no_data_value, copy=False)
                    
            else:
                raise IOError("Unrecognized topo_type: %s" % self.topo_type)
                
            if self.topo_type < 0:
                # positive Z means distance below sea level for these
                # topo_type's, contrary to our convention, so negate:
                self._Z = -self._Z
                
                
            # Perform region filtering
            if filter_region is not None:
                # Find indices of region
                region_index = [None, None, None, None]
                region_index[0] = (self.x >= filter_region[0]).nonzero()[0][0]
                region_index[1] = (self.x <= filter_region[1]).nonzero()[0][-1]
                region_index[2] = (self.y >= filter_region[2]).nonzero()[0][0]
                region_index[3] = (self.y <= filter_region[3]).nonzero()[0][-1]

                self._x = self._x[region_index[0]:region_index[1]]
                self._y = self._y[region_index[2]:region_index[3]]

                # Force regeneration of 2d coordinate arrays and extent
                if self._X is not None or self._Y is not None:
                    del self._X, self._Y
                    self._X = None
                    self._Y = None
                self._extent = None

                # Modify Z array as well
                self._Z = self._Z[region_index[2]:region_index[3],
                                  region_index[0]:region_index[1]]


    def read_header(self):
        r"""Read in header of topography file at path.

        If a value returns numpy.nan then the value was not retrievable.  Note
        that this routine can read in headers whose values and labels are 
        swapped.

        """

        if abs(self.topo_type) in [2,3]:

            # Default values to track errors
            num_cells = [numpy.nan,numpy.nan]
            self._extent = [numpy.nan,numpy.nan,numpy.nan,numpy.nan]
            self._delta = numpy.nan

            with open(self.path, 'r') as topo_file:
                # Check to see if we need to flip the header values
                first_line = topo_file.readline()
                try:
                    num_cells[0] = int(first_line.split()[0])
                except ValueError:
                    # Assume the header is flipped from what we expect
                    num_cells[0] = int(first_line.split()[-1])
                    value_index = -1
                else:
                    value_index = 0

                num_cells[1] = int(topo_file.readline().split()[value_index])
                self._extent[0] = float(topo_file.readline().split()[value_index])
                self._extent[2] = float(topo_file.readline().split()[value_index])
                self._delta = float(topo_file.readline().split()[value_index])
                self.no_data_value = float(topo_file.readline().split()[value_index])
                
                self._extent[1] = self._extent[0] + num_cells[0] * self.delta
                self._extent[3] = self._extent[2] + num_cells[1] * self.delta

        else:
            raise IOError("Cannot read header for topo_type %s" % self.topo_type)
            
        return num_cells

    def write(self, path, no_data_value=None, topo_type=None, masked=True):
        r"""Write out a topography file to path of type *topo_type*.

        Writes out a topography file of topo type specified with *topo_type* or
        inferred from the output file's extension, defaulting to 3, to path
        from data in Z.  The rest of the arguments are used to write the header
        data.

        """
        
        # Determine topo type if not specified
        if topo_type is None:
            if self.topo_type is not None:
                topo_type = self.topo_type
            else:
                # Try to look at suffix for type
                extension = os.path.splitext(path)[1][1:]
                if extension[:-1] in ["tt", 'topotype']:
                    topo_type = int(extension[-1])
                elif extension == 'xyz':
                    topo_type = 1
                else:
                    # Default to 3
                    topo_type = 3

        # Default to this object's no_data_value if the passed is None, 
        # otherwise the argument will override the object's value or it will 
        # default to -9999 (default for the class)
        if no_data_value is None:
            no_data_value = self.no_data_value

        # Check to see if masks have been applied to topography, if so use them
        # if masked is True
        if isinstance(self.Z, numpy.ma.MaskedArray) and masked:
            pass
        else:
            pass

        with open(path, 'w') as outfile:
            if self.unstructured:
                for (i, topo) in enumerate(self.z):
                    outfile.write("%s %s %s\n" % (self.x[i], self.y[i], topo))

            elif topo_type == 1:
                # longitudes = numpy.linspace(lower[0], lower[0] + delta * Z.shape[0], Z.shape[0])
                # latitudes = numpy.linspace(lower[1], lower[1] + delta * Z.shape[1], Z.shape[1])
                ## RJL:  need to start at NW corner and work downward
                for j in range(len(self.y)-1, -1, -1):
                    latitude = self.y[j]
                    for (i, longitude) in enumerate(self.x):
                        outfile.write("%s %s %s\n" % (longitude, latitude, self.Z[j,i]))

            elif topo_type == 2 or topo_type == 3:
                # Write out header
                outfile.write('%6i                              ncols\n' % self.Z.shape[1])
                outfile.write('%6i                              nrows\n' % self.Z.shape[0])
                outfile.write('%22.15e              xlower\n' % self.extent[0])
                outfile.write('%22.15e              ylower\n' % self.extent[2])
                outfile.write('%22.15e              cellsize\n' % self.delta)
                outfile.write('%10i                          nodata_value\n' % no_data_value)

                masked_Z = isinstance(self.Z, numpy.ma.MaskedArray)

                # Write out topography data
                if topo_type == 2:
                    if masked_Z:
                        Z_filled = numpy.flipud(self.Z.filled())
                    else:
                        Z_filled = numpy.flipud(self.Z)
                    for i in xrange(self.Z.shape[0]):
                        for j in xrange(self.Z.shape[1]):
                            outfile.write("%22.15e\n" % Z_filled[i,j])
                    if masked_Z:
                        del Z_filled
                elif topo_type == 3:
                    if masked_Z:
                        Z_flipped = numpy.flipud(self.Z.filled())
                    else:
                        Z_flipped = numpy.flipud(self.Z)
                    for i in xrange(self.Z.shape[0]):
                        for j in xrange(self.Z.shape[1]):
                            outfile.write("%22.15e   " % (Z_flipped[i,j]))
                        outfile.write("\n")
                    if masked_Z:
                        del Z_flipped

            else:
                raise NotImplemented("Output type %s not implemented." % topo_type)


    def plot(self, axes=None, region_extent=None, contours=None, 
             coastlines=True, limits=None, cmap=None, add_colorbar=True, 
             fig_kwargs={}):
        r"""Plot the topography.

        :Input:
         - *axes* (matplotlib.pyplot.axes) - 
         - *region_extent* (tuple) - 
         - *contours* (list) - 
         - *coastlines* (bool) - 
         - *limits* (list) - 
         - *cmap* (matplotlib.colors.Colormap) - 
         - *fig_kawargs* (dict) - 

        """

        import matplotlib.pyplot as plt
        import clawpack.visclaw.colormaps as colormaps

        # Create axes if needed
        if axes is None:
            fig = plt.figure(**fig_kwargs)
            axes = fig.add_subplot(111)
        
        # Turn off annoying offset
        axes.ticklabel_format(format="plain", useOffset=False)

        # Generate limits if need be
        if region_extent is None:
            if self.unstructured:
                region_extent = ( numpy.min(self.x), numpy.max(self.x),
                                  numpy.min(self.y), numpy.max(self.y))
            else:
                region_extent = ( numpy.min(self.X), numpy.max(self.X),
                                  numpy.min(self.Y), numpy.max(self.Y) )
        mean_lat = 0.5 * (region_extent[3] - region_extent[2])
        axes.set_aspect(1.0 / numpy.cos(numpy.pi / 180.0 * mean_lat))
        if limits is None:
<<<<<<< HEAD
            if self.unstructured:
                depth_extent = (numpy.min(self.z), numpy.max(self.z))
            else:
                depth_extent = (numpy.min(self.Z), numpy.max(self.Z))
=======
            topo_extent = (numpy.min(self.Z),numpy.max(self.Z))
>>>>>>> 6a539efa
        else:
            topo_extent = limits

        # Create color map - assume shore is at z = 0.0
        if cmap is None:
            land_cmap = colormaps.make_colormap({ 0.0:[0.1,0.4,0.0],
                                                 0.25:[0.0,1.0,0.0],
                                                  0.5:[0.8,1.0,0.5],
                                                  1.0:[0.8,0.5,0.2]})
            sea_cmap = plt.get_cmap('Blues_r')
<<<<<<< HEAD
            if depth_extent[0] > 0.0:
                cmap = land_cmap
            elif depth_extent[1] <= 0.0:
                cmap = sea_cmap
            else:
                cmap = colormaps.add_colormaps((land_cmap, sea_cmap), 
                                               data_limits=depth_extent,
                                               data_break=0.0)

        # Plot data
        if self.unstructured:
            plot = axes.scatter(self.x, self.y, c=self.z, cmap=cmap,
                                    vmin=depth_extent[0],
                                    vmax=depth_extent[1],
                                    marker=',', linewidths=(0.0,))
        else:
            if contours is not None:
                plot = axes.contourf(self.X, self.Y, self.Z, contours,cmap=cmap)
            elif isinstance(self.Z, numpy.ma.MaskedArray):
                plot = axes.pcolor(self.X, self.Y, self.Z, vmin=depth_extent[0], 
                                                           vmax=depth_extent[1],
                                                           cmap=cmap)
            else:
                plot = axes.imshow(self.Z, vmin=depth_extent[0], 
                                           vmax=depth_extent[1],
                                           extent=region_extent, 
                                           cmap=cmap,
                                           origin='lower')
        if add_colorbar:
            cbar = plt.colorbar(plot, ax=axes)
            cbar.set_label("Depth (m)")
=======
            cmap = colormaps.add_colormaps((land_cmap, sea_cmap), 
                                           data_limits=topo_extent,
                                           data_break=0.0)

        # Plot data
        if contours is not None:
            plot = axes.contourf(self.X, self.Y, self.Z, contours,cmap=cmap)
        elif isinstance(self.Z, numpy.ma.MaskedArray):
            plot = axes.pcolor(self.X, self.Y, self.Z, vmin=topo_extent[0], 
                                                       vmax=topo_extent[1],
                                                       cmap=cmap)
        else:
            plot = axes.imshow(self.Z, vmin=topo_extent[0], 
                                       vmax=topo_extent[1],
                                       extent=region_extent, 
                                       cmap=cmap,
                                       origin='lower')
        cbar = plt.colorbar(plot, ax=axes)
        cbar.set_label("Depth (m)")
>>>>>>> 6a539efa
        # levels = range(0,int(-numpy.min(Z)),500)

        # Plot coastlines
        if coastlines and not self.unstructured:
            axes.contour(self.X, self.Y, self.Z, levels=[0.0],colors='r')

        axes.set_xlim(region_extent[0:2])
        axes.set_ylim(region_extent[2:])

        return axes


<<<<<<< HEAD
    # def project_unstructured(self, X_fill, Y_fill, Z_fill, extent=None,
    #                                method='nearest', delta_limit=20.0, 
    #                                no_data_value=-9999, buffer_length=100.0,
    #                                proximity_radius=100.0, 
    #                                resolution_limit=2000):
    def project_unstructured(self, fill_topo, extent=None,
=======
    def interp_unstructured(self, X_fill, Y_fill, Z_fill, extent=None,
>>>>>>> 6a539efa
                                   method='nearest', delta_limit=20.0, 
                                   no_data_value=-9999, buffer_length=100.0,
                                   proximity_radius=100.0, 
                                   resolution_limit=2000):
        r"""Interpolate unstructured data on to regular grid.

        Function to interpolate the unstructured data in the topo object onto a 
        structured grid.  Utilized a bounding box plus a buffer of size 
        *buffer_length* (meters) containing all data unless *extent* is not 
        None.  Then uses the fill data provided (*X_fill*, *Y_fill* and 
        *Z_fill*) to fill in the gaps in the unstructured data.  By default this
        is done by masking the fill data with the extents, the value 
        *no_data_value* and if *proximity_radius* (meters) is not 0, by a radius
        of *proximity_radius* from all grid points in the object.  Stores the 
        result in the *self.X*, *self.Y* and *self.Z* object attributes.  The
        resolution of the final grid is determined by calculating the minimum
        distance between all *x* and *y* data with a hard lower limit of 
        *delta_limit* (meters).

        :Input:
         - *extent* (tuple) - A tuple defining the rectangle of the sub-section.  
           Must be in the form (x lower,x upper,y lower, y upper).
         - *method* (string) - Method used for interpolation, valid methods are
           found in *scipy.interpolate.griddata*.  Default is *nearest*.
         - *delta_limit* (float) - Limit of finest horizontal resolution, 
           default is 20 meters.
         - *no_data_value* (float) - If a fill topography value is set to this 
           value then this point is masked. Default is `-9999`.
         - *buffer_length* (float) - Buffer around bounding box, only applicable
           when *extent* is None.  Default is *100.0* meters.
         - *proximity_radius* (float) - Radius every unstructured data point
           used to mask the fill data with.  Default is *100.0* meters.
         - *resolution_limit* (int) - Limit the number of grid points in a
           single dimension.  Raises a *ValueError* if the limit is violated.
           Default value is 

        """

        import scipy.interpolate as interpolate

        # Convert meter inputs to degrees
        mean_latitude = numpy.mean(self.y)
        buffer_degrees = dist_meters2latlong(buffer_length, 0.0, mean_latitude)[0]
        delta_degrees = dist_meters2latlong(delta_limit, 0.0, mean_latitude)[0]
        if proximity_radius > 0.0:
            proximity_radius_deg = dist_meters2latlong(proximity_radius, 0.0,
                                                        mean_latitude)[0]
            
        # Calculate new grid coordinates
        if extent is None:
            extent = [ numpy.min(self.x) - buffer_degrees, 
                       numpy.max(self.x) + buffer_degrees, 
                       numpy.min(self.y) - buffer_degrees, 
                       numpy.max(self.y) + buffer_degrees ]
        delta = max( min(numpy.min(numpy.abs(self.x[1:] - self.x[:-1])), 
                         numpy.min(numpy.abs(self.y[1:] - self.y[:-1])) ),
                    delta_degrees)
        N = ( numpy.ceil((extent[1] - extent[0]) / delta),
              numpy.ceil((extent[3] - extent[2]) / delta) )
        if numpy.all(N[:] < numpy.ones((2)) * resolution_limit):
            raise ValueError("Calculated resolution too high, N=%s!" % str(N))
        self._X, self._Y = numpy.meshgrid( 
                                     numpy.linspace(extent[0], extent[1], N[0]),
                                     numpy.linspace(extent[2], extent[3], N[1]))

        # Add the unstructured points to the data
        points = numpy.array([self.x, self.y]).transpose()
        values = self.z

        # Mask fill topography and flatten the arrays if needed
        if not isinstance(fill_topo, list):
            fill_topo = list(fill_topo)
        for topo in fill_topo:
            if topo.unstructured:
                x_fill = topo.x
                y_fill = topo.y
                z_fill = topo.z

                extent_mask = extent[0] > x_fill
                extent_mask = numpy.logical_or(extent_mask,extent[1] < x_fill)
                extent_mask = numpy.logical_or(extent_mask,extent[2] > y_fill)
                extent_mask = numpy.logical_or(extent_mask,extent[3] < y_fill)
                
                # Create fill no-data value mask
                no_data_mask = numpy.logical_or(extent_mask, z_fill == no_data_value)

                all_mask = numpy.logical_or(extent_mask, no_data_mask)

                # Create proximity mask
                if proximity_radius > 0.0:
                    indices = (~all_mask).nonzero()
                    for n in xrange(indices[0].shape[0]):
                        i = indices[0][n]
                        all_mask[i] = numpy.any(numpy.sqrt((self.x - x_fill[i])**2 
                                                         + (self.y - y_fill[i])**2)
                                                     < proximity_radius_deg)

                # x_fill_masked = numpy.ma.masked_where(all_mask, x_fill)
                # y_fill_masked = numpy.ma.masked_where(all_mask, y_fill)
                # z_fill_masked = numpy.ma.masked_where(all_mask, z_fill)    
                x_fill_masked = x_fill.take(all_mask)
                y_fill_masked = y_fill.take(all_mask)
                z_fill_masked = z_fill.take(all_mask)

                # Add the fill bathymetry to points and values
                fill_points = numpy.column_stack((x_fill_masked, y_fill_masked))

                points = numpy.concatenate((fill_points, points))
                values = numpy.concatenate((z_fill_masked, values))

            else:
                # Structured fill data
                X_fill = topo.X
                Y_fill = topo.Y
                Z_fill = topo.Z

                # Create extent mask
                extent_mask = extent[0] > X_fill
                extent_mask = numpy.logical_or(extent_mask,extent[1] < X_fill)
                extent_mask = numpy.logical_or(extent_mask,extent[2] > Y_fill)
                extent_mask = numpy.logical_or(extent_mask,extent[3] < Y_fill)
                
                # Create fill no-data value mask
                no_data_mask = numpy.logical_or(extent_mask, Z_fill == no_data_value)

                all_mask = numpy.logical_or(extent_mask, no_data_mask)

                # Create proximity mask
                if proximity_radius > 0.0:
                
                    indices = (~all_mask).nonzero()
                    for n in xrange(indices[0].shape[0]):
                        i = indices[0][n]
                        j = indices[1][n]
                        all_mask[i,j] = numpy.any(numpy.sqrt((self.x - X_fill[i,j])**2 
                                                           + (self.y - Y_fill[i,j])**2)
                                                     < proximity_radius_deg)

                # X_fill_masked = numpy.ma.masked_where(all_mask, X_fill)
                # Y_fill_masked = numpy.ma.masked_where(all_mask, Y_fill)
                # Z_fill_masked = numpy.ma.masked_where(all_mask, Z_fill)
                X_fill_masked = X_fill.take(all_mask)
                Y_fill_masked = Y_fill.take(all_mask)
                Z_fill_masked = Z_fill.take(all_mask)   

                # Add the fill bathymetry to points and values
                fill_points = numpy.column_stack((X_fill_masked.compressed(),
                                                  Y_fill_masked.compressed()))

                points = numpy.concatenate((fill_points, points))
                values = numpy.concatenate((Z_fill_masked.compressed(), values))

        # Use specified interpolation
        self._Z = interpolate.griddata(points, values, (self.X, self.Y), 
                                                                  method=method)

        self._extent = extent
        self._delta = delta
        self.unstructured = False


    def in_poly(self, polygon):
        r"""Mask points (x,y) that are not in the specified polygon.

        Uses simple ray casting algorithm for speed so beware of corner cases!

        Input
        -----
         - *polygon* (list) List of points that comprise the polygon.  Note that
           order of the points will effect if this works (positive versus negative
           winding order).  Points should be in counter-clockwise arrangement.

        Returns
        -------
         - *X_mask* (numpy.ma.MaskedArray) Masked array of X coordinates where those
           points outside of the polygon have been masked.
         - *Y* (numpy.ndarray) Coordinates in y direction in a meshgrid type of
           configuration.

        """
        raise NotImplemented("This function is not quite working yet, please "+\
                             "try again later")

        TOLERANCE = 1e-6

        # Flatten the input arrays to make this a bit easier
        x = self.X.flatten()
        y = self.Y.flatten()

        # Construct edges
        edges = []
        for edge in xrange(len(polygon) - 1):
            edges.append([polygon[edge], polygon[edge+1]])
        edges.append([polygon[-1], polygon[0]])

        # Check for intersections
        num_intersections = numpy.zeros(x.shape[0])

        for edge in edges:
            # Check for a vertical line
            if numpy.abs(edge[0][0] - edge[1][0]) < TOLERANCE:
                x_intersect = edge[0][0]        
            else:
                edge_slope = (edge[0][1] - edge[1][1]) / (edge[0][0] - edge[1][0])
                x_intersect = (y - edge[0][1]) / edge_slope + edge[0][0]

            num_intersections += (min(edge[0][1], edge[1][1]) <= y) * \
                                 (max(edge[0][1], edge[1][1]) >= y) * \
                                 (x_intersect <= x)
                                 

        # General intersection of two lines
        intersect = (numpy.mod(num_intersections, numpy.ones(x.shape) * 2) != 1)

        # Return masked arrays that are reshaped back to the input shapes
        return numpy.ma.masked_where(intersect, x, copy=False).reshape(X.shape), \
               numpy.ma.masked_where(intersect, y, copy=False).reshape(Y.shape)


    def replace_values(self, indices, value=numpy.nan, method='fill'):
        r"""Replace the values at *indices* by the specified method

        :Methods:
         - "fill"
         - "nearest"
        """

        # Average surrounding good data
        if method == 'fill':
            for index in indices:
                r = 0
                point_replaced = False
                while not point_replaced and r < max(self.Z.shape):
                    r = r + 1
                    i_range = range(max(0, index[0] - r), min(index[0] + r + 1, self.Z.shape[0]))
                    j_range = range(max(0, index[1] - r), min(index[1] + r + 1, self.Z.shape[1]))
                    num_points = 0
                    summation = 0.0
                    for i in i_range:
                        for j in j_range:
                            if (i,j) not in indices:
                                summation += self.Z[i,j]
                                num_points += 1
                    if num_points > 0:
                        Z[index[0], index[1]] = summation / num_points
                        point_replaced = True

        elif method == "nearest":
            pass

    def replace_no_data_values(self, method='fill'):
        r"""Replace *no_data_value* with other values as specified by *method*.

        self.no_data_value

        :Methods:
         - *fill* - Fill in all *no_data_value*s with *value*
         - *nearest* - Fill in *no_data_value*s with average of nearest
           neighbors.

        """
        raise NotImplemented("This functionality has not been added yet.")
        no_data_value_indices = (self.Z == self.no_data_value).nonzero()
        self.replace_values(no_data_value_indices, method=method)

        # nrows= shape(Z)[0]
        # ncols= shape(Z)[1]
        # npts = nrows*ncols

        # xi=X[0,:]
        # yi=Y[:,0]

        # X.np.reshape(npts)
        # Y.np.reshape(npts)
        # Z.np.reshape(npts)

        # ind=np.where(Z!=nodata_value)
        # X=X[ind]
        # Y=Y[ind]
        # Z=Z[ind]

        # ptsremove=npts-len(Z)
        # if ptsremove>0:
        #     print("Removing %s nodata_value points" % ptsremove)

        # Z = pylab.griddata(X,Y,Z,xi,yi)
        # (X,Y)=np.meshgrid(xi,yi)

        # griddata2topofile(X,Y,Z,outputfile,topotypeout,nodata_value,nodata_value)

    def smooth_data(self, indices, r=1):
        r"""Filter topo data at *indices* by averaging surrounding data.

        Surrounding data is considered within the ball of radius *r* in the 
        inf-norm.  Acts as a low-band pass filter and removes oscillatory data.

        :Input:
         - *indices* (list)
         - *r* (int) 

        :Output:
         None
        """

        index_range = [None, None]
        for index in indices:
            for n in xrange(2):
                index_range[n] = range(max(0, index[n] - r), 
                                       min(index[n] + r + 1, self.Z.shape[n]))
            num_points = 0
            summation = 0.0
            for i in index_range[0]:
                for j in index_range[1]:
                    summation += self.Z[i,j]
                    num_points += 1
            if num_points > 0:
                self.Z[index[0], index[1]] = summation / num_points

    def crop(self,filter_region):
        r"""Crop region to *filter_region*

        Create a new Topography object that is identical to this one but cropped
        to the region specified by filter_region

        :TODO:
         - Currently this does not work for unstructured data, could in principle
         - This could be a special case of in_poly although that routine could
           leave the resulting topography as unstructured effectively.
        """

        # Find indices of region
        region_index = [None, None, None, None]
        region_index[0] = (self.x >= filter_region[0]).nonzero()[0][0]
        region_index[1] = (self.x <= filter_region[1]).nonzero()[0][-1] + 1
        region_index[2] = (self.y >= filter_region[2]).nonzero()[0][0]
        region_index[3] = (self.y <= filter_region[3]).nonzero()[0][-1] + 1
        newtopo = Topography()

        newtopo._x = self._x[region_index[0]:region_index[1]]
        newtopo._y = self._y[region_index[2]:region_index[3]]
        if self._z is not None:
            newtopo._z = self._z[region_index[0]:region_index[1]]

        # Force regeneration of 2d coordinate arrays and extent if needed
        newtopo._X = None
        newtopo._Y = None
        newtopo._extent = None

        # Modify Z array as well
        newtopo._Z = self._Z[region_index[2]:region_index[3],
                          region_index[0]:region_index[1]]

        newtopo.unstructured = self.unstructured
        newtopo.topo_type = self.topo_type

        # print "Cropped to %s by %s array"  % (len(newtopo.x),len(newtopo.y))
        return newtopo<|MERGE_RESOLUTION|>--- conflicted
+++ resolved
@@ -486,44 +486,7 @@
         super(Topography, self).__init__()
         self.path = path
         self.topo_func = topo_func
-<<<<<<< HEAD
-        self.topo_type = None
-        if self.path is None:
-            # We are going to generate the topography via the provided
-            # topo_func function
-            if (topo_func is None or 
-                not isinstance(topo_func, types.FunctionType)):
-                raise ValueError("Must provide either a path to a topography ",
-                                 "file or a generator function.")
-
-            # Do nothing for right now, wait until user fills in data
-        else:
-            if topo_type is not None:
-                self.topo_type = topo_type
-            else:
-                # Try to look at suffix for type
-                extension = os.path.splitext(path)[1][1:]
-                if extension[:-1] in ["tt", "topotype"]:
-                    self.topo_type = int(extension[-1])
-                elif extension == 'xyz':
-                    self.topo_type = 1
-                elif extension == 'asc':
-                    self.topo_type = 3
-                else:
-                    # Default to 3
-                    self.topo_type = 3
-
-            # Check if the path is a URL and fetch data if needed or forced
-            if "http" in self.path:
-                new_path = os.path.join(os.getcwd(), os.path.split(self.path)[0])
-                if not os.path.exists(new_path) or force:
-                    urllib.urlretrieve(self.path)
-
-                # Change path to be local
-                self.path = new_path
-=======
         self.topo_type = topo_type
->>>>>>> 6a539efa
 
         self.unstructured = unstructured
         self.no_data_value = -9999
@@ -966,14 +929,7 @@
         mean_lat = 0.5 * (region_extent[3] - region_extent[2])
         axes.set_aspect(1.0 / numpy.cos(numpy.pi / 180.0 * mean_lat))
         if limits is None:
-<<<<<<< HEAD
-            if self.unstructured:
-                depth_extent = (numpy.min(self.z), numpy.max(self.z))
-            else:
-                depth_extent = (numpy.min(self.Z), numpy.max(self.Z))
-=======
             topo_extent = (numpy.min(self.Z),numpy.max(self.Z))
->>>>>>> 6a539efa
         else:
             topo_extent = limits
 
@@ -984,39 +940,6 @@
                                                   0.5:[0.8,1.0,0.5],
                                                   1.0:[0.8,0.5,0.2]})
             sea_cmap = plt.get_cmap('Blues_r')
-<<<<<<< HEAD
-            if depth_extent[0] > 0.0:
-                cmap = land_cmap
-            elif depth_extent[1] <= 0.0:
-                cmap = sea_cmap
-            else:
-                cmap = colormaps.add_colormaps((land_cmap, sea_cmap), 
-                                               data_limits=depth_extent,
-                                               data_break=0.0)
-
-        # Plot data
-        if self.unstructured:
-            plot = axes.scatter(self.x, self.y, c=self.z, cmap=cmap,
-                                    vmin=depth_extent[0],
-                                    vmax=depth_extent[1],
-                                    marker=',', linewidths=(0.0,))
-        else:
-            if contours is not None:
-                plot = axes.contourf(self.X, self.Y, self.Z, contours,cmap=cmap)
-            elif isinstance(self.Z, numpy.ma.MaskedArray):
-                plot = axes.pcolor(self.X, self.Y, self.Z, vmin=depth_extent[0], 
-                                                           vmax=depth_extent[1],
-                                                           cmap=cmap)
-            else:
-                plot = axes.imshow(self.Z, vmin=depth_extent[0], 
-                                           vmax=depth_extent[1],
-                                           extent=region_extent, 
-                                           cmap=cmap,
-                                           origin='lower')
-        if add_colorbar:
-            cbar = plt.colorbar(plot, ax=axes)
-            cbar.set_label("Depth (m)")
-=======
             cmap = colormaps.add_colormaps((land_cmap, sea_cmap), 
                                            data_limits=topo_extent,
                                            data_break=0.0)
@@ -1036,7 +959,6 @@
                                        origin='lower')
         cbar = plt.colorbar(plot, ax=axes)
         cbar.set_label("Depth (m)")
->>>>>>> 6a539efa
         # levels = range(0,int(-numpy.min(Z)),500)
 
         # Plot coastlines
@@ -1049,16 +971,8 @@
         return axes
 
 
-<<<<<<< HEAD
-    # def project_unstructured(self, X_fill, Y_fill, Z_fill, extent=None,
-    #                                method='nearest', delta_limit=20.0, 
-    #                                no_data_value=-9999, buffer_length=100.0,
-    #                                proximity_radius=100.0, 
-    #                                resolution_limit=2000):
-    def project_unstructured(self, fill_topo, extent=None,
-=======
-    def interp_unstructured(self, X_fill, Y_fill, Z_fill, extent=None,
->>>>>>> 6a539efa
+
+    def interp_unstructured(self, fill_topo, extent=None,
                                    method='nearest', delta_limit=20.0, 
                                    no_data_value=-9999, buffer_length=100.0,
                                    proximity_radius=100.0, 
