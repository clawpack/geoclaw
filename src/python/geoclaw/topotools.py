#!/usr/bin/env python
# encoding: utf-8

r"""GeoClaw Topography Tools Module

Module provides several functions for reading, writing and manipulating
topography (bathymetry) files.

:Functions:
 - dms2decimal - Convert (degrees, minutes, seconds) to decimal degrees
 - dist_meters2latlong - Convert dx, dy distance in meters to degrees
 - dist_latlong2meters - Convert dx, dy distance in degrees to meters
 - haversine - Calculate the haversine based great circle distance
 - inv_haversine - Inverts the haversine distance

:Topography Class:

:TODO:
 - Tests are implemented but not passing, should we expect the arrays to be 
   identical?
 - Add sub and super sampling capababilities
 - Add functions for creating topography based off a topo function, incorporate
   the create_topo_func into Topography class, maybe allow more broad 
   initialization ability to the class to handle this?
 - Fix `in_poly` function
 - Add remove/fill no data value
 - Probably should better handle remote files (fetching from http)
 - Add more robust plotting capabilities
"""

import os
import urllib
import types

import numpy



# Constants
from data import Rearth
DEG2RAD = numpy.pi / 180.0
RAD2DEG = 180.0 / numpy.pi


# ==============================================================================
#  Functions
# ==============================================================================
def dms2decimal(d,m,s,coord='N'):
    r"""Convert coordinates in (degrees, minutes, seconds) to decimal form.  
    
    If coord == 'S' or coord == 'W' then value is negated too.
    Example: 
        >>> topotools.dms2decimal(7,30,36,'W')
        -7.51
    (Note that you might want to add 360 to resulting W coordinate
    if using E coordinates everywhere in a computation spanning date line.)

    returns float

    """

    deg = d + m / 60.0 + s / 3600.0
    if coord in ['S','W']:
        deg = -deg

    return deg


def dist_latlong2meters(dx, dy, latitude=0.0):
    """Convert distance from degrees longitude-latitude to meters.

    Takes the distance described by *dx* and *dy* in degrees and converts it into
    distances in meters.

    returns (float, float) 

    """

    dym = Rearth * DEG2RAD * dy
    dxm = Rearth * numpy.cos(latitude * DEG2RAD) * dx * DEG2RAD

    return dxm,dym


def dist_meters2latlong(dx, dy, latitude=0.0):
    """Convert distance from meters to degrees of longitude-latitude.

    Takes the distance described by *dx* and *dy* in meters and converts it into
    distances in the longitudinal and latitudinal directions in degrees.  

    returns (float, float)

    """

    dxd = dx / (Rearth * numpy.cos(latitude * DEG2RAD)) * RAD2DEG
    dyd = dy * RAD2DEG / Rearth

    return dxd, dyd


def haversine(x, y, units='degrees'):
    r"""Compute the great circle distance on the earth between points x and y.


    """
    if units == 'degrees':
        # convert to radians:
        x *= DEG2RAD
        y *= DEG2RAD

    delta = [x[0] - y[0], x[1] - y[1]]

    # angle subtended by two points, using Haversine formula:
    dsigma = 2.0 * numpy.arcsin( numpy.sqrt( numpy.sin(0.5 * delta[1])**2   \
            + numpy.cos(x[1]) * numpy.cos(y[1]) * numpy.sin(0.5 * delta[0])**2))

    # alternative formula that may have more rounding error:
    #dsigma2 = arccos(sin(y1)*sin(y2)+ cos(y1)*cos(y2)*cos(dx))
    #print "max diff in dsigma: ", abs(dsigma-dsigma2).max()

    return Rearth * dsigma
    

def inv_haversine(d,x1,y1,y2,Rsphere=Rearth,units='degrees'):
    r"""Invert the Haversine function to find dx given a distance and point.


    Invert the haversine function to find dx given distance d and (x1,y1) and y2.
    The corresponding x2 can be x1+dx or x1-dx.
    May return NaN if no solution.
    """

    if units=='degrees':
        # convert to radians:
        x1 = x1 * RAD2DEG
        y1 = y1 * RAD2DEG
        y2 = y2 * RAD2DEG
    elif units != 'radians':
        raise Exception("unrecognized units")
    dsigma = d / Rsphere
    cos_dsigma = (numpy.cos(dsigma) - numpy.sin(y1)*numpy.sin(y2)) / (numpy.cos(y1)*numpy.cos(y2))
    dx = numpy.arccos(cos_dsigma)
    if units=='degrees':
        dx = dx * RAD2DEG
    return dx


def create_topo_func(loc,verbose=False):
    """
    Given a 1-dimensional topography profile specfied by a set of (x,z) 
    values, create a lambda function that when evaluated will give the 
    topgraphy at the point (x,y).  (The resulting function is constant in y.)
    
    :Example: 
    >>> f = create_topo_profile_func(loc)
    >>> b = f(x,y)
    
    :Input:
     - *loc* (list) - Create a topography file with the profile denoted by the
       tuples inside of loc.  A sample set of points are shown below.  Note 
       that the first value of the list is the x location and the second is 
       the height of the topography.
        
        z (m)
        ^                                                  o loc[5]  o
        |                                                    
        |                                          loc[4]   
        |--------------------------------------------o-----> x (m) (sea level)
        |                                            
        |                                o loc[2] o loc[3]
        |                         
        |                         
        |                           o loc[1]
        |           
        |                               
        |__________________o loc[0]
        0.0               
        
        
    """
    
    cmd_str = "lambda x,y: (x <= %s) * %s" % (loc[0][0],loc[0][1])
    for i in xrange(0,len(loc)-1):
        loc_str = " + (%s < x) * (x <= %s)" % (loc[i][0],loc[i+1][0])
        loc_str = "".join((loc_str," * ((%s - %s) " % (loc[i][1],loc[i+1][1])))
        loc_str = "".join((loc_str," / (%s - %s)" % (loc[i][0],loc[i+1][0])))
        loc_str = "".join((loc_str," * (x - %s) + %s)" % (loc[i][0],loc[i][1])))
        cmd_str = "".join((cmd_str,loc_str))
    cmd_str = "".join((cmd_str," + (%s < x) * %s" % (loc[-1][0],loc[-1][1])))
    
    if verbose:
        print cmd_str
    return eval(cmd_str)


def topo1writer (outfile,topo,xlower,xupper,ylower,yupper,nxpoints,nypoints):
    """
    Function topo1writer will write out the topofiles by evaluating the
    function topo on the grid specified by the other parameters.

    Assumes topo can be called on arrays X,Y produced by numpy.meshgrid.

    Output file is of "topotype1," which we use to refer to a file with
    (x,y,z) values on each line, progressing from upper left corner across
    rows, then down.
    """
    topography = Topography(topo_func=topo)

    topography.x = numpy.linspace(xlower,xupper,nxpoints)
    topography.y = numpy.linspace(ylower,yupper,nypoints)
    
    topography.write(outfile, topo_type=1)


def topo2writer (outfile,topo,xlower,xupper,ylower,yupper,nxpoints,nypoints, \
                 nodata_value=-99999):
    r"""Write out a topo type 2 file by evaluating the function *topo*.

    This routine is here for backwards compatibility and simply creates a new
    topography object and writes it out.

    """

    topography = Topography(topo_func=topo)

    topography.x = numpy.linspace(xlower,xupper,nxpoints)
    topography.y = numpy.linspace(ylower,yupper,nypoints)

    topography.write(outfile, topo_type=2)


def topo3writer (outfile,topo,xlower,xupper,ylower,yupper,nxpoints,nypoints, \
                 nodata_value=-99999):
    r"""Write out a topo type 3 file by evaluating the function *topo*.

    This routine is here for backwards compatibility and simply creates a new
    topography object and writes it out.

    """

    topography = Topography(topo_func=topo)

    topography.x = numpy.linspace(xlower,xupper,nxpoints)
    topography.y = numpy.linspace(ylower,yupper,nypoints)

    topography.write(outfile, topo_type=3)


def get_topo(topo_fname, remote_directory, force=None):
    """
    Download a topo file from the web, provided the file does not
    already exist locally.

    remote_directory should be a URL.  For GeoClaw data it may be a
    subdirectory of  http://kingkong.amath.washington.edu/topo/
    See that website for a list of archived topo datasets.

    If force==False then prompt the user to make sure it's ok to download,
    with option to first get small file of metadata.

    If force==None then check for environment variable CLAW_TOPO_DOWNLOAD
    and if this exists use its value.  This is useful for the script
    python/run_examples.py that runs all examples so it won't stop to prompt.
    """
    import urllib

    if force is None:
        CTD = os.environ.get('CLAW_TOPO_DOWNLOAD', None)
        force = (CTD in [True, 'True'])
    print 'force = ',force

    if os.path.exists(topo_fname):
        print "*** Not downloading topo file (already exists): %s " % topo_fname
    else:
        remote_fname = topo_fname
        local_fname = topo_fname
        remote_fname_txt = remote_fname + '.txt'
        local_fname_txt = local_fname + '.txt'

        print "Require remote file ", remote_fname
        print "      from ", remote_directory
        if not force:
            ans=raw_input("  Ok to download topo file?  \n"  +\
                          "     Type y[es], n[o] or ? to first retrieve and print metadata  ")
            if ans.lower() not in ['y','yes','?']:
                print "*** Aborting!   Missing: ", local_fname
                return
            if ans=="?":
                try:
                    print "Retrieving remote file ", remote_fname_txt
                    print "      from ", remote_directory
                    url = os.path.join(remote_directory, remote_fname_txt)
                    urllib.urlretrieve(url, local_fname_txt)
                    os.system("cat %s" % local_fname_txt)
                except:
                    print "*** Error retrieving metadata file!"
                ans=raw_input("  Ok to download topo file?  ")
                if ans.lower() not in ['y','yes','?']:
                    print "*** Aborting!   Missing: ", local_fname
                    return

        if not os.path.exists(local_fname_txt):
            try:
                print "Retrieving metadata file ", remote_fname_txt
                print "      from ", remote_directory
                url = os.path.join(remote_directory, remote_fname_txt)
                urllib.urlretrieve(url, local_fname_txt)
            except:
                print "*** Error retrieving metadata file!"

        try:
            print "Retrieving topo file ", remote_fname
            print "      from ", remote_directory
            url = os.path.join(remote_directory, remote_fname)
            urllib.urlretrieve(url, local_fname)
        except:
            print "*** Error retrieving file!  Missing: ", local_fname
            raise Exception("Error from urllib.urlretrieve")
        try:
            firstline = open(local_fname,'r').readline()
            if firstline.find('DOC') > -1:
                print "*** Possible error -- check the file ", local_fname
            else:
                print "Saved to ", local_fname
        except:
            raise Exception("Error opening file %s" % local_fname)


def swapheader(inputfile, outputfile):
    r"""Swap the order of key and value in header to value first.

    Note that this is a wrapper around functionality in the Topography class.

    """
    topo = Topography(inputfile)
    topo.write(outputfile)


# ==============================================================================
#  Topography class
# ==============================================================================
class Topography(object):

    r"""Base topography class.

    A class representing a single topography file.

    :Properties:

    :Initialization:
         - 

    :Examples:

        >>> import clawpack.geoclaw.topotools as topo
        >>> topo_file = topo.Topography('./topo.tt3')
        >>> topo_file.plot()

    """

    @property
    def z(self):
        r"""A representation of the data as an 1d array."""
        # RJL: Why should there be a 1-d version of Z??
        if self._z is None:
            self.read(mask=True)
        return self._z
    @z.setter
    def z(self, value):
        self._z = value
    @z.deleter
    def z(self):
        del self._z

    @property
    def Z(self):
        r"""A representation of the data as a 2d array."""
        if self._Z is None:
            self.generate_2d_topo(mask=True)
        return self._Z
    @Z.setter
    def Z(self, value):
        self._Z = value
    @Z.deleter
    def Z(self):
        del self._Z

    @property
    def x(self):
        r"""One dimensional coorindate array in x direction."""
        if self._x is None:
            self.read(mask=True)
        return self._x
    @x.setter
    def x(self, value):
        self._extent = None
        self._x = value
    @x.deleter
    def x(self):
        del self._x

    @property
    def X(self):
        r"""Two dimensional coordinate array in x direction."""
        if self._X is None:
            self.generate_2d_coordinates(mask=True)
        return self._X
    @X.deleter
    def X(self):
        del self._X

    @property
    def y(self):
        r"""One dimensional coordinate array in y direction."""
        if self._y is None:
            self.read(mask=True)
        return self._y
    @y.setter
    def y(self, value):
        self._extent = None
        self._y = value
    @y.deleter
    def y(self):
        del self._y

    @property
    def Y(self):
        r"""Two dimensional coordinate array in y direction."""
        if self._Y is None:
            self.generate_2d_coordinates(mask=True)
        return self._Y
    @Y.deleter
    def Y(self):
        del self._Y

    @property
    def extent(self):
        r"""Extent of the topography."""
        if self._extent is None:
            self._extent = ( numpy.min(self.x), numpy.max(self.x), 
                             numpy.min(self.y), numpy.max(self.y) )
        return self._extent
    @extent.setter
    def extent(self, value):
        self._extent = value

    @property
    def delta(self):
        r"""Spacing of data points."""
        if self._delta is None:
            if self.unstructured:

                # Calculate the smallest spacing between grid points            
                dx = numpy.infty
                dy = numpy.infty
                num_comparisons = self.x.shape[0] - 1
                for i in xrange(self.x.shape[0]):
                    for j in xrange(num_comparisons):
                        dx = min(dx, numpy.abs(self.x[i + j + 1] - self.x[i]))
                        dy = min(dy, numpy.abs(self.y[i + j + 1] - self.y[i]))

                    num_comparisons -= 1
                self._delta = [dx, dy]
            else:
                # All other topography types should have equally spaced grid
                # points in each direction
                begin_delta = numpy.array([abs(self.x[1] - self.x[0]), 
                                           abs(self.y[1] - self.y[0])])
                end_delta =   numpy.array([abs(self.x[-2] - self.x[-1]), 
                                           abs(self.y[-2] - self.y[-1])])
                assert numpy.allclose(begin_delta, end_delta, 1e-8),   \
                       "Grid spacing delta not constant, %s != %s." %  \
                       (begin_delta, end_delta)
                self._delta = numpy.round(begin_delta[0], 15) 
        return self._delta


    def __init__(self, path=None, topo_func=None, topo_type=None, 
                       unstructured=False):
        r"""Topography initialization routine.
        
        See :class:`Topography` for more info.

        """

        super(Topography, self).__init__()

        self.path = path
        self.topo_func = topo_func
        self.topo_type = topo_type

        self.unstructured = unstructured
        self.no_data_value = -9999

        # Data storage for only calculating array shapes when needed
        self._z = None
        self._Z = None
        self._x = None
        self._X = None
        self._y = None
        self._Y = None
        self._extent = None
        self._delta = None

        self.coordinate_transform = lambda x,y: (x,y)

        # RJL: should we read in by default if path is specified?
        #      If not, why include all these parameters in __init__?
        #if path:
        #    self.read(path=path, topo_type=topo_type, unstructured=unstructured,
        #     mask=mask, filter_region=filter_region)


    def generate_2d_topo(self, mask=True):
        r"""Generate a 2d array of the topo."""

        # Check to see if we need to generate these
        if self._Z is None:

            if self.unstructured:
                # Really no way to do this here with performing interpolation via
                # extract.  Note that if the interpolation is performed these
                # arrays are already stored in self._X and self._Y
                raise ValueError("Unstructured data does not allow for use of" \
                                 + " 2d arrays, first interpolate the data and" \
                                 + " try to perform this operation again.") 

            if self.path is not None:
                if self._z is None:
                # Try to read the data, may not have done this yet
                    self.read(path=self.path, mask=mask)
                    if self._Z is not None:
                        # We are done, the read function did our work
                        return

                # See if self._X and self._Y are already computed and use them if
                # available, otherwise just use self._x and self._y
                if self._X is not None and self._Y is not None:
                    new_shape = self._X.shape
                else:
                    new_shape = (self._x.shape[0], self._y.shape[0])
                # Reshape, note that the mask follows along with the new array
                self._Z = numpy.reshape(self._z, new_shape)

            elif self.topo_func is not None:
                # Generate topo via topo_func
                ## self._Z = numpy.flipud(self.topo_func(self.X, self.Y))
                ## RJL:  Don't flip -- leave so Z[i,j] has same dimensions as X,Y
                ## Othewise does not plot properly.
                self._Z = self.topo_func(self.X, self.Y)


    def generate_2d_coordinates(self, mask=True):
        r"""Generate 2d coordinate arrays."""

        # Check to see if we need to generate these
        if self._X is None and self._Y is None:

            # RJL: Added this to generate from _x and _y if available.
            # Correct?
            if (self._x is not None) and (self._y is not None):
                self._X,self._Y = numpy.meshgrid(self._x, self._y)

        if self._X is None and self._Y is None:
            if self.unstructured:
                # Really no way to do this here with performing interpolation via
                # extract.  Note that if the interpolation is performed these
                # arrays are already stored in self._X and self._Y
                raise ValueError("Unstructured data does not allow for use of" \
                                 + " 2d coordinates, first interpolate the data" \
                                 + " and try to perform this operation again.")

            if self.path is not None:
                if abs(self.topo_type) == 1:
                    # Reading this topo_type should produce the X and Y arrays
                    self.read(mask=mask)
                elif abs(self.topo_type) in [2,3]:
                    if self._x is None or self._y is None:
                        # Try to read the data to get these, may not have been done yet
                        self.read(mask=mask)
                    # Generate arrays
                    self._X, self._Y = numpy.meshgrid(self._x, self._y)
                else:
                    raise ValueError("Unrecognized topo_type: %s" % self.topo_type)

            elif self.topo_func is not None:
                if self._x is None or self._y is None:
                    raise ValueError("The x and y arrays must be set to ",
                                     "create 2d coordinate arrays.")
                self._X, self._Y = numpy.meshgrid(self._x, self._y)

            
            # If masking has been requested try to get the mask first from 
            # self._Z and then self._z
            if mask:
                if self._Z is None:
                    # Check to see if we really need to do anything here
                    if isinstance(self._z, numpy.ma.MaskedArray):
                        # Try to create self._Z
                        self.generate_2d_topo(mask=mask)

                if isinstance(self._Z, numpy.ma.MaskedArray):
                    # Use Z's mask for the X and Y coordinates
                    self._X = numpy.ma.MaskedArray(self._X, mask=self._Z.mask, 
                                                                     copy=False)
                    self._Y = numpy.ma.MaskedArray(self._Y, mask=self._Z.mask, 
                                                                     copy=False)


    def read(self, path=None, topo_type=None, unstructured=False, 
             mask=True, filter_region=None, force=False):
        r"""Read in the data from the object's *path* attribute.

        Stores the resulting data in one of the sets of *x*, *y*, and *z* or 
        *X*, *Y*, and *Z*.  

        :Input:
         - *path* (str)  file to read, or url
         - *topo_type* (int)
         - *unstructured* (bool)
         - *mask* (bool)
         - *filter_region* (tuple)
        The first three might have already been set when instatiating object.

        """

        if (path is None) and (self.path is None):
            raise ValueError("*** Need to set path for file to read")

        if path:
            self.path = path   # set or perhaps reset
            self.topo_type = None  # force resetting below

        if unstructured:
            self.unstructured = unstructured

        if self.topo_type is None:
            if topo_type is not None:
                self.topo_type = topo_type
            else:
                # Try to look at suffix for type
                extension = os.path.splitext(self.path)[1][1:]
                if extension[:2] == "tt":
                    self.topo_type = int(extension[2])
                elif extension == 'xyz':
                    self.topo_type = 1
                elif extension == 'asc':
                    self.topo_type = 3
                else:
                    # Default to 3
                    self.topo_type = 3

        # Check if the path is a URL and fetch data if needed or forced
        if "http" in self.path:
            new_path = os.path.join(os.getcwd(), os.path.split(self.path)[0])
            if not os.path.exists(new_path) or force:
                urllib.urlretrieve(self.path)

            # Change path to be local
            self.path = new_path

        if self.unstructured:
            # Read in the data as series of tuples
            data = numpy.loadtxt(self.path)
            points = []
            values = []

            # Filter region if requested
            if filter_region is not None:
                for coordinate in data:
                    if filter_region[0] <= coordinate[0] <= filter_region[1]:
                        if filter_region[2] <= coordinate[1] <= filter_region[3]:
                            points.append(coordinate[0:2])
                            values.append(coordinate[2])

                if len(points) == 0:
                    raise Exception("No points were found inside requested " \
                                  + "filter region.")

                # Cast lists as ndarrays
                self._x = numpy.array(points[:,0])
                self._y = numpy.array(points[:,1])
                self._z = numpy.array(values)

            else:
                self._x = data[:,0]
                self._y = data[:,1]
                self._z = data[:,2]

        else:
            # Data is in one of the GeoClaw supported formats
            if abs(self.topo_type) == 1:
                data = numpy.loadtxt(self.path)
                N = [0,0]
                y0 = data[0,1]
                for (n, y) in enumerate(data[1:,1]):
                    if y != y0:
                        N[1] = n + 1
                        break
                N[0] = data.shape[0] / N[1]

                self._X = data[:,0].reshape(N)
                self._x = data[:N[0],0]
                self._Y = data[:,1].reshape(N)
                self._y = data[::N[0],1]
                ## RJL: need to flip since read in from NW corner
                self._Z = numpy.flipud(data[:,2].reshape(N))
                self._delta = self.X[0,1] - self.X[0,0]

            elif abs(self.topo_type) in [2,3]:
                # Get header information
                N = self.read_header()
                self._x = numpy.linspace(self.extent[0], self.extent[1], N[0])
                self._y = numpy.linspace(self.extent[2], self.extent[3], N[1])

                if abs(self.topo_type) == 2:
                    # Data is read in as a single column, reshape it
                    self._Z = numpy.loadtxt(self.path, skiprows=6).reshape(N[1],N[0])
                    self._Z = numpy.flipud(self._Z)
                elif abs(self.topo_type) == 3:
                    # Data is read in starting at the top right corner
                    self._Z = numpy.flipud(numpy.loadtxt(self.path, skiprows=6))
        
                if mask:
                    self._Z = numpy.ma.masked_values(self._Z, self.no_data_value, copy=False)
                    
            else:
                raise IOError("Unrecognized topo_type: %s" % self.topo_type)
                
            if self.topo_type < 0:
                # positive Z means distance below sea level for these
                # topo_type's, contrary to our convention, so negate:
                self._Z = -self._Z
                
                
            # Perform region filtering
            if filter_region is not None:
                # Find indices of region
                region_index = [None, None, None, None]
                region_index[0] = (self.x >= filter_region[0]).nonzero()[0][0]
                region_index[1] = (self.x <= filter_region[1]).nonzero()[0][-1]
                region_index[2] = (self.y >= filter_region[2]).nonzero()[0][0]
                region_index[3] = (self.y <= filter_region[3]).nonzero()[0][-1]

                self._x = self._x[region_index[0]:region_index[1]]
                self._y = self._y[region_index[2]:region_index[3]]

                # Force regeneration of 2d coordinate arrays and extent
                if self._X is not None or self._Y is not None:
                    del self._X, self._Y
                    self._X = None
                    self._Y = None
                self._extent = None

                # Modify Z array as well
                self._Z = self._Z[region_index[2]:region_index[3],
                                  region_index[0]:region_index[1]]


    def read_header(self):
        r"""Read in header of topography file at path.

        If a value returns numpy.nan then the value was not retrievable.  Note
        that this routine can read in headers whose values and labels are 
        swapped.

        """

        if abs(self.topo_type) in [2,3]:

            # Default values to track errors
            num_cells = [numpy.nan,numpy.nan]
            self._extent = [numpy.nan,numpy.nan,numpy.nan,numpy.nan]
            self._delta = numpy.nan

            with open(self.path, 'r') as topo_file:
                # Check to see if we need to flip the header values
                first_line = topo_file.readline()
                try:
                    num_cells[0] = int(first_line.split()[0])
                except ValueError:
                    # Assume the header is flipped from what we expect
                    num_cells[0] = int(first_line.split()[-1])
                    value_index = -1
                else:
                    value_index = 0

                num_cells[1] = int(topo_file.readline().split()[value_index])
                self._extent[0] = float(topo_file.readline().split()[value_index])
                self._extent[2] = float(topo_file.readline().split()[value_index])
                self._delta = float(topo_file.readline().split()[value_index])
                self.no_data_value = float(topo_file.readline().split()[value_index])
                
                self._extent[1] = self._extent[0] + num_cells[0] * self.delta
                self._extent[3] = self._extent[2] + num_cells[1] * self.delta

        else:
            raise IOError("Cannot read header for topo_type %s" % self.topo_type)
            
        return num_cells

    def write(self, path, no_data_value=None, topo_type=None, masked=True):
        r"""Write out a topography file to path of type *topo_type*.

        Writes out a topography file of topo type specified with *topo_type* or
        inferred from the output file's extension, defaulting to 3, to path
        from data in Z.  The rest of the arguments are used to write the header
        data.

        """

        # Determine topo type if not specified
        if topo_type is None:
            if self.topo_type is not None:
                topo_type = self.topo_type
            else:
                # Try to look at suffix for type
                extension = os.path.splitext(path)[1][1:]
                if extension[:2] == "tt" or extension[:2] == 'topotype':
                    topo_type = int(extension[2])
                elif extension == 'xyz':
                    topo_type = 1
                else:
                    # Default to 3
                    topo_type = 3

        # Default to this object's no_data_value if the passed is None, 
        # otherwise the argument will override the object's value or it will 
        # default to -9999 (default for the class)
        if no_data_value is None:
            no_data_value = self.no_data_value

        # Check to see if masks have been applied to topography, if so use them
        # if masked is True
        if isinstance(self.Z, numpy.ma.MaskedArray) and masked:
            pass
        else:
            pass

        with open(path, 'w') as outfile:
            if self.unstructured:
                for (i, topo) in enumerate(self.z):
                    outfile.write("%s %s %s\n" % (self.x[i], self.y[i], topo))

            elif topo_type == 1:
                # longitudes = numpy.linspace(lower[0], lower[0] + delta * Z.shape[0], Z.shape[0])
                # latitudes = numpy.linspace(lower[1], lower[1] + delta * Z.shape[1], Z.shape[1])
                ## RJL:  need to start at NW corner and work downward
                for j in range(len(self.y)-1, -1, -1):
                    latitude = self.y[j]
                    for (i, longitude) in enumerate(self.x):
                        outfile.write("%s %s %s\n" % (longitude, latitude, self.Z[j,i]))

            elif topo_type == 2 or topo_type == 3:
                # Write out header
                outfile.write('%6i                              ncols\n' % self.Z.shape[1])
                outfile.write('%6i                              nrows\n' % self.Z.shape[0])
                outfile.write('%22.15e              xlower\n' % self.extent[0])
                outfile.write('%22.15e              ylower\n' % self.extent[2])
                outfile.write('%22.15e              cellsize\n' % self.delta)
                outfile.write('%10i                          nodata_value\n' % no_data_value)

                masked_Z = isinstance(self.Z, numpy.ma.MaskedArray)

                # Write out topography data
                if topo_type == 2:
                    if masked_Z:
                        Z_filled = numpy.flipud(self.Z.filled())
                    else:
                        Z_filled = numpy.flipud(self.Z)
                    for i in xrange(self.Z.shape[0]):
                        for j in xrange(self.Z.shape[1]):
                            outfile.write("%22.15e\n" % Z_filled[i,j])
                    if masked_Z:
                        del Z_filled
                elif topo_type == 3:
                    if masked_Z:
                        Z_flipped = numpy.flipud(self.Z.filled())
                    else:
                        Z_flipped = numpy.flipud(self.Z)
                    for i in xrange(self.Z.shape[0]):
                        for j in xrange(self.Z.shape[1]):
                            outfile.write("%22.15e   " % (Z_flipped[i,j]))
                        outfile.write("\n")
                    if masked_Z:
                        del Z_flipped

            else:
                raise NotImplemented("Output type %s not implemented." % topo_type)


    def plot(self, axes=None, region_extent=None, contours=None, 
             coastlines=True, limits=None, cmap=None, add_colorbar=True, 
             fig_kwargs={}):
        r"""Plot the topography.

        :Input:
         - *axes* (matplotlib.pyplot.axes) - 
         - *region_extent* (tuple) - 
         - *contours* (list) - 
         - *coastlines* (bool) - 
         - *limits* (list) - 
         - *cmap* (matplotlib.colors.Colormap) - 
         - *fig_kawargs* (dict) - 

        """

        import matplotlib.pyplot as plt
        import clawpack.visclaw.colormaps as colormaps

        # Create axes if needed
        if axes is None:
            fig = plt.figure(**fig_kwargs)
            axes = fig.add_subplot(111)
        
        # Turn off annoying offset
        axes.ticklabel_format(format="plain", useOffset=False)

        # Generate limits if need be
        if region_extent is None:
            if self.unstructured:
                region_extent = ( numpy.min(self.x), numpy.max(self.x),
                                  numpy.min(self.y), numpy.max(self.y))
            else:
                region_extent = ( numpy.min(self.X), numpy.max(self.X),
                                  numpy.min(self.Y), numpy.max(self.Y) )
        mean_lat = 0.5 * (region_extent[3] - region_extent[2])
        axes.set_aspect(1.0 / numpy.cos(numpy.pi / 180.0 * mean_lat))
        if limits is None:
<<<<<<< HEAD
            if self.unstructured:
                topo_extent = (numpy.min(self.z), numpy.max(self.z))
            else:
                topo_extent = (numpy.min(self.Z), numpy.max(self.Z))
=======
            topo_extent = (numpy.min(self.Z),numpy.max(self.Z))
>>>>>>> 6a539efa
        else:
            topo_extent = limits

        # Create color map - assume shore is at z = 0.0
        if cmap is None:
            land_cmap = colormaps.make_colormap({ 0.0:[0.1,0.4,0.0],
                                                 0.25:[0.0,1.0,0.0],
                                                  0.5:[0.8,1.0,0.5],
                                                  1.0:[0.8,0.5,0.2]})
            sea_cmap = plt.get_cmap('Blues_r')
<<<<<<< HEAD
            if topo_extent[0] > 0.0:
                cmap = land_cmap
            elif topo_extent[1] <= 0.0:
                cmap = sea_cmap
            else:
                cmap = colormaps.add_colormaps((land_cmap, sea_cmap), 
                                               data_limits=topo_extent,
                                               data_break=0.0)

        # Plot data
        if self.unstructured:
            plot = axes.scatter(self.x, self.y, c=self.z, cmap=cmap,
                                    vmin=topo_extent[0],
                                    vmax=topo_extent[1],
                                    marker=',', linewidths=(0.0,))
        else:
            if contours is not None:
                plot = axes.contourf(self.X, self.Y, self.Z, contours,cmap=cmap)
            elif isinstance(self.Z, numpy.ma.MaskedArray):
                plot = axes.pcolor(self.X, self.Y, self.Z, vmin=topo_extent[0], 
                                                           vmax=topo_extent[1],
                                                           cmap=cmap)
            else:
                plot = axes.imshow(self.Z, vmin=topo_extent[0], 
                                           vmax=topo_extent[1],
                                           extent=region_extent, 
                                           cmap=cmap,
                                           origin='lower')
        if add_colorbar:
            cbar = plt.colorbar(plot, ax=axes)
            cbar.set_label("Topography (m)")
=======
            cmap = colormaps.add_colormaps((land_cmap, sea_cmap), 
                                           data_limits=topo_extent,
                                           data_break=0.0)

        # Plot data
        if contours is not None:
            plot = axes.contourf(self.X, self.Y, self.Z, contours,cmap=cmap)
        elif isinstance(self.Z, numpy.ma.MaskedArray):
            plot = axes.pcolor(self.X, self.Y, self.Z, vmin=topo_extent[0], 
                                                       vmax=topo_extent[1],
                                                       cmap=cmap)
        else:
            plot = axes.imshow(self.Z, vmin=topo_extent[0], 
                                       vmax=topo_extent[1],
                                       extent=region_extent, 
                                       cmap=cmap,
                                       origin='lower')
        cbar = plt.colorbar(plot, ax=axes)
        cbar.set_label("Depth (m)")
>>>>>>> 6a539efa
        # levels = range(0,int(-numpy.min(Z)),500)

        # Plot coastlines
        if coastlines and not self.unstructured:
            axes.contour(self.X, self.Y, self.Z, levels=[0.0],colors='r')

        axes.set_xlim(region_extent[0:2])
        axes.set_ylim(region_extent[2:])

        return axes


    def interp_unstructured(self, X_fill, Y_fill, Z_fill, extent=None,
                                   method='nearest', delta_limit=20.0, 
                                   no_data_value=-9999, buffer_length=100.0,
                                   proximity_radius=100.0, 
                                   resolution_limit=2000):
        r"""Interpolate unstructured data on to regular grid.

        Function to interpolate the unstructured data in the topo object onto a 
        structured grid.  Utilized a bounding box plus a buffer of size 
        *buffer_length* (meters) containing all data unless *extent* is not 
        None.  Then uses the fill data provided (*X_fill*, *Y_fill* and 
        *Z_fill*) to fill in the gaps in the unstructured data.  By default this
        is done by masking the fill data with the extents, the value 
        *no_data_value* and if *proximity_radius* (meters) is not 0, by a radius
        of *proximity_radius* from all grid points in the object.  Stores the 
        result in the *self.X*, *self.Y* and *self.Z* object attributes.  The
        resolution of the final grid is determined by calculating the minimum
        distance between all *x* and *y* data with a hard lower limit of 
        *delta_limit* (meters).

        :Input:
         - *extent* (tuple) - A tuple defining the rectangle of the sub-section.  
           Must be in the form (x lower,x upper,y lower, y upper).
         - *method* (string) - Method used for interpolation, valid methods are
           found in *scipy.interpolate.griddata*.  Default is *nearest*.
         - *delta_limit* (float) - Limit of finest horizontal resolution, 
           default is 20 meters.
         - *no_data_value* (float) - Value to use if no data was found to fill in a 
           missing value, ignored if `method = 'nearest'`. Default is `-9999`.
         - *buffer_length* (float) - Buffer around bounding box, only applicable
           when *extent* is None.  Default is *100.0* meters.
         - *proximity_radius* (float) - Radius every unstructured data point
           used to mask the fill data with.  Default is *100.0* meters.
         - *resolution_limit* (int) - Limit the number of grid points in a
           single dimension.  Raises a *ValueError* if the limit is violated.
           Default value is 

        """

        import scipy.interpolate as interpolate

        # Convert meter inputs to degrees
        mean_latitude = numpy.mean(self.y)
        buffer_degrees = dist_meters2latlong(buffer_length, 0.0, mean_latitude)[0]
        delta_degrees = dist_meters2latlong(delta_limit, 0.0, mean_latitude)[0]
        if proximity_radius > 0.0:
            proximity_radius_deg = dist_meters2latlong(proximity_radius, 0.0,
                                                        mean_latitude)[0]
            
        # Calculate new grid coordinates
        if extent is None:
            extent = [ numpy.min(self.x) - buffer_degrees, 
                       numpy.max(self.x) + buffer_degrees, 
                       numpy.min(self.y) - buffer_degrees, 
                       numpy.max(self.y) + buffer_degrees ]
        delta = max( min(numpy.min(numpy.abs(self.x[1:] - self.x[:-1])), 
                         numpy.min(numpy.abs(self.y[1:] - self.y[:-1])) ),
                    delta_degrees)
        N = ( numpy.ceil((extent[1] - extent[0]) / delta),
              numpy.ceil((extent[3] - extent[2]) / delta) )
        assert numpy.all(N[:] < numpy.ones((2)) * resolution_limit), \
               ValueError("Calculated resolution too high, N=%s!" % str(N))
        self._X, self._Y = numpy.meshgrid( 
                                     numpy.linspace(extent[0], extent[1], N[0]),
                                     numpy.linspace(extent[2], extent[3], N[1]))

        # Add the unstructured points to the data
        points = numpy.array([self.x, self.y]).transpose()
        values = self.z

        # Mask fill topography and flatten the arrays if needed
        if not isinstance(fill_topo, list):
            fill_topo = list(fill_topo)
        for topo in fill_topo:
            if topo.unstructured:
                x_fill = topo.x
                y_fill = topo.y
                z_fill = topo.z

                extent_mask = extent[0] > x_fill
                extent_mask = numpy.logical_or(extent_mask,extent[1] < x_fill)
                extent_mask = numpy.logical_or(extent_mask,extent[2] > y_fill)
                extent_mask = numpy.logical_or(extent_mask,extent[3] < y_fill)
                
                # Create fill no-data value mask
                no_data_mask = numpy.logical_or(extent_mask, z_fill == no_data_value)

                all_mask = numpy.logical_or(extent_mask, no_data_mask)

                # Create proximity mask
                if proximity_radius > 0.0:
                    indices = (~all_mask).nonzero()
                    for n in xrange(indices[0].shape[0]):
                        i = indices[0][n]
                        all_mask[i] = numpy.any(numpy.sqrt((self.x - x_fill[i])**2 
                                                         + (self.y - y_fill[i])**2)
                                                     < proximity_radius_deg)

                x_fill_masked = numpy.ma.masked_where(all_mask, x_fill)
                y_fill_masked = numpy.ma.masked_where(all_mask, y_fill)
                z_fill_masked = numpy.ma.masked_where(all_mask, z_fill)    

                # Add the fill bathymetry to points and values
                fill_points = numpy.column_stack((x_fill_masked.compressed(), 
                                                  y_fill_masked.compressed()))

                points = numpy.concatenate((fill_points, points))
                values = numpy.concatenate((z_fill_masked.compressed(), values))

            else:
                # Structured fill data
                X_fill = topo.X
                Y_fill = topo.Y
                Z_fill = topo.Z

                # Create extent mask
                extent_mask = extent[0] > X_fill
                extent_mask = numpy.logical_or(extent_mask,extent[1] < X_fill)
                extent_mask = numpy.logical_or(extent_mask,extent[2] > Y_fill)
                extent_mask = numpy.logical_or(extent_mask,extent[3] < Y_fill)
                
                # Create fill no-data value mask
                no_data_mask = numpy.logical_or(extent_mask, Z_fill == no_data_value)

                all_mask = numpy.logical_or(extent_mask, no_data_mask)

                # Create proximity mask
                if proximity_radius > 0.0:
                
                    indices = (~all_mask).nonzero()
                    for n in xrange(indices[0].shape[0]):
                        i = indices[0][n]
                        j = indices[1][n]
                        all_mask[i,j] = numpy.any(numpy.sqrt((self.x - X_fill[i,j])**2 
                                                           + (self.y - Y_fill[i,j])**2)
                                                     < proximity_radius_deg)

                X_fill_masked = numpy.ma.masked_where(all_mask, X_fill)
                Y_fill_masked = numpy.ma.masked_where(all_mask, Y_fill)
                Z_fill_masked = numpy.ma.masked_where(all_mask, Z_fill)    

                # Add the fill bathymetry to points and values
                fill_points = numpy.column_stack((X_fill_masked.compressed(),
                                                  Y_fill_masked.compressed()))

                points = numpy.concatenate((fill_points, points))
                values = numpy.concatenate((Z_fill_masked.compressed(), values))

        # Use specified interpolation
        self._Z = interpolate.griddata(points, values, (self.X, self.Y), 
                                                                  method=method)

        self._extent = extent
        self._delta = delta
        self.unstructured = False


    def in_poly(self, polygon):
        r"""Mask points (x,y) that are not in the specified polygon.

        Uses simple ray casting algorithm for speed so beware of corner cases!

        Input
        -----
         - *polygon* (list) List of points that comprise the polygon.  Note that
           order of the points will effect if this works (positive versus negative
           winding order).  Points should be in counter-clockwise arrangement.

        Returns
        -------
         - *X_mask* (numpy.ma.MaskedArray) Masked array of X coordinates where those
           points outside of the polygon have been masked.
         - *Y* (numpy.ndarray) Coordinates in y direction in a meshgrid type of
           configuration.

        """
        raise NotImplemented("This function is not quite working yet, please "+\
                             "try again later")

        TOLERANCE = 1e-6

        # Flatten the input arrays to make this a bit easier
        x = self.X.flatten()
        y = self.Y.flatten()

        # Construct edges
        edges = []
        for edge in xrange(len(polygon) - 1):
            edges.append([polygon[edge], polygon[edge+1]])
        edges.append([polygon[-1], polygon[0]])

        # Check for intersections
        num_intersections = numpy.zeros(x.shape[0])

        for edge in edges:
            # Check for a vertical line
            if numpy.abs(edge[0][0] - edge[1][0]) < TOLERANCE:
                x_intersect = edge[0][0]        
            else:
                edge_slope = (edge[0][1] - edge[1][1]) / (edge[0][0] - edge[1][0])
                x_intersect = (y - edge[0][1]) / edge_slope + edge[0][0]

            num_intersections += (min(edge[0][1], edge[1][1]) <= y) * \
                                 (max(edge[0][1], edge[1][1]) >= y) * \
                                 (x_intersect <= x)
                                 

        # General intersection of two lines
        intersect = (numpy.mod(num_intersections, numpy.ones(x.shape) * 2) != 1)

        # Return masked arrays that are reshaped back to the input shapes
        return numpy.ma.masked_where(intersect, x, copy=False).reshape(self.X.shape), \
               numpy.ma.masked_where(intersect, y, copy=False).reshape(self.Y.shape)


    def replace_values(self, indices, value=numpy.nan, method='fill'):
        r"""Replace the values at *indices* by the specified method

        :Methods:
         - "fill"
         - "nearest"
        """

        # Average surrounding good data
        if method == 'fill':
            for index in indices:
                r = 0
                point_replaced = False
                while not point_replaced and r < max(self.Z.shape):
                    r = r + 1
                    i_range = range(max(0, index[0] - r), min(index[0] + r + 1, self.Z.shape[0]))
                    j_range = range(max(0, index[1] - r), min(index[1] + r + 1, self.Z.shape[1]))
                    num_points = 0
                    summation = 0.0
                    for i in i_range:
                        for j in j_range:
                            if (i,j) not in indices:
                                summation += self.Z[i,j]
                                num_points += 1
                    if num_points > 0:
                        Z[index[0], index[1]] = summation / num_points
                        point_replaced = True

        elif method == "nearest":
            pass


    def replace_no_data_values(self, method='fill'):
        r"""Replace *no_data_value* with other values as specified by *method*.

        self.no_data_value

        :Methods:
         - *fill* - Fill in all *no_data_value*s with *value*
         - *nearest* - Fill in *no_data_value*s with average of nearest
           neighbors.

        """
        raise NotImplemented("This functionality has not been added yet.")
        no_data_value_indices = (self.Z == self.no_data_value).nonzero()
        self.replace_values(no_data_value_indices, method=method)

        # nrows= shape(Z)[0]
        # ncols= shape(Z)[1]
        # npts = nrows*ncols

        # xi=X[0,:]
        # yi=Y[:,0]

        # X.np.reshape(npts)
        # Y.np.reshape(npts)
        # Z.np.reshape(npts)

        # ind=np.where(Z!=nodata_value)
        # X=X[ind]
        # Y=Y[ind]
        # Z=Z[ind]

        # ptsremove=npts-len(Z)
        # if ptsremove>0:
        #     print("Removing %s nodata_value points" % ptsremove)

        # Z = pylab.griddata(X,Y,Z,xi,yi)
        # (X,Y)=np.meshgrid(xi,yi)

        # griddata2topofile(X,Y,Z,outputfile,topotypeout,nodata_value,nodata_value)


    def smooth_data(self, indices, r=1):
        r"""Filter topo data at *indices* by averaging surrounding data.

        Surrounding data is considered within the ball of radius *r* in the 
        inf-norm.  Acts as a low-band pass filter and removes oscillatory data.

        :Input:
         - *indices* (list)
         - *r* (int) 

        :Output:
         None
        """

        index_range = [None, None]
        for index in indices:
            for n in xrange(2):
                index_range[n] = range(max(0, index[n] - r), 
                                       min(index[n] + r + 1, self.Z.shape[n]))
            num_points = 0
            summation = 0.0
            for i in index_range[0]:
                for j in index_range[1]:
                    summation += self.Z[i,j]
                    num_points += 1
            if num_points > 0:
                self.Z[index[0], index[1]] = summation / num_points


    def crop(self, filter_region):
        r"""Crop region to *filter_region*

        Create a new Topography object that is identical to this one but cropped
        to the region specified by filter_region

        :TODO:
         - Currently this does not work for unstructured data, could in principle
         - This could be a special case of in_poly although that routine could
           leave the resulting topography as unstructured effectively.
        """

        # Find indices of region
        region_index = [None, None, None, None]
        region_index[0] = (self.x >= filter_region[0]).nonzero()[0][0]
        region_index[1] = (self.x <= filter_region[1]).nonzero()[0][-1] + 1
        region_index[2] = (self.y >= filter_region[2]).nonzero()[0][0]
        region_index[3] = (self.y <= filter_region[3]).nonzero()[0][-1] + 1
        newtopo = Topography()

        newtopo._x = self._x[region_index[0]:region_index[1]]
        newtopo._y = self._y[region_index[2]:region_index[3]]
        if self._z is not None:
            newtopo._z = self._z[region_index[0]:region_index[1]]

        # Force regeneration of 2d coordinate arrays and extent if needed
        newtopo._X = None
        newtopo._Y = None
        newtopo._extent = None

        # Modify Z array as well
        newtopo._Z = self._Z[region_index[2]:region_index[3],
                          region_index[0]:region_index[1]]

        newtopo.unstructured = self.unstructured
        newtopo.topo_type = self.topo_type

        # print "Cropped to %s by %s array"  % (len(newtopo.x),len(newtopo.y))
        return newtopo<|MERGE_RESOLUTION|>--- conflicted
+++ resolved
@@ -927,14 +927,10 @@
         mean_lat = 0.5 * (region_extent[3] - region_extent[2])
         axes.set_aspect(1.0 / numpy.cos(numpy.pi / 180.0 * mean_lat))
         if limits is None:
-<<<<<<< HEAD
             if self.unstructured:
                 topo_extent = (numpy.min(self.z), numpy.max(self.z))
             else:
                 topo_extent = (numpy.min(self.Z), numpy.max(self.Z))
-=======
-            topo_extent = (numpy.min(self.Z),numpy.max(self.Z))
->>>>>>> 6a539efa
         else:
             topo_extent = limits
 
@@ -945,7 +941,6 @@
                                                   0.5:[0.8,1.0,0.5],
                                                   1.0:[0.8,0.5,0.2]})
             sea_cmap = plt.get_cmap('Blues_r')
-<<<<<<< HEAD
             if topo_extent[0] > 0.0:
                 cmap = land_cmap
             elif topo_extent[1] <= 0.0:
@@ -977,27 +972,6 @@
         if add_colorbar:
             cbar = plt.colorbar(plot, ax=axes)
             cbar.set_label("Topography (m)")
-=======
-            cmap = colormaps.add_colormaps((land_cmap, sea_cmap), 
-                                           data_limits=topo_extent,
-                                           data_break=0.0)
-
-        # Plot data
-        if contours is not None:
-            plot = axes.contourf(self.X, self.Y, self.Z, contours,cmap=cmap)
-        elif isinstance(self.Z, numpy.ma.MaskedArray):
-            plot = axes.pcolor(self.X, self.Y, self.Z, vmin=topo_extent[0], 
-                                                       vmax=topo_extent[1],
-                                                       cmap=cmap)
-        else:
-            plot = axes.imshow(self.Z, vmin=topo_extent[0], 
-                                       vmax=topo_extent[1],
-                                       extent=region_extent, 
-                                       cmap=cmap,
-                                       origin='lower')
-        cbar = plt.colorbar(plot, ax=axes)
-        cbar.set_label("Depth (m)")
->>>>>>> 6a539efa
         # levels = range(0,int(-numpy.min(Z)),500)
 
         # Plot coastlines
@@ -1010,27 +984,33 @@
         return axes
 
 
-    def interp_unstructured(self, X_fill, Y_fill, Z_fill, extent=None,
+    def interp_unstructured(self, fill_topo, extent=None,
                                    method='nearest', delta_limit=20.0, 
                                    no_data_value=-9999, buffer_length=100.0,
                                    proximity_radius=100.0, 
                                    resolution_limit=2000):
         r"""Interpolate unstructured data on to regular grid.
 
-        Function to interpolate the unstructured data in the topo object onto a 
-        structured grid.  Utilized a bounding box plus a buffer of size 
-        *buffer_length* (meters) containing all data unless *extent* is not 
-        None.  Then uses the fill data provided (*X_fill*, *Y_fill* and 
-        *Z_fill*) to fill in the gaps in the unstructured data.  By default this
-        is done by masking the fill data with the extents, the value 
-        *no_data_value* and if *proximity_radius* (meters) is not 0, by a radius
-        of *proximity_radius* from all grid points in the object.  Stores the 
+        Function to interpolate the unstructured data in the topo object onto a
+        structured grid.  Utilizes a bounding box plus a buffer of size 
+        *buffer_length* (meters) containing all data unless *extent is not None*
+        is *True*.  Then uses the fill topography *fill_topo* to fill in the
+        gaps in the unstructured data.  By default this is done by masking the 
+        fill data with the extents, the value *no_data_value* and if 
+        *proximity_radius* (meters) is not 0, by a radius of *proximity_radius* 
+        from all grid points in the object.  Stores the 
         result in the *self.X*, *self.Y* and *self.Z* object attributes.  The
         resolution of the final grid is determined by calculating the minimum
         distance between all *x* and *y* data with a hard lower limit of 
         *delta_limit* (meters).
 
+        Note that the function *scipy.interpolate.griddata* does not respect
+        masks so a call to *numpy.ma.MaskedArray.compressed()* must be made to 
+        remove the masked data.
+
         :Input:
+         - *fill_topo* (list) - List of Topography objects to use as fill data
+           in the projection.
          - *extent* (tuple) - A tuple defining the rectangle of the sub-section.  
            Must be in the form (x lower,x upper,y lower, y upper).
          - *method* (string) - Method used for interpolation, valid methods are
@@ -1045,7 +1025,9 @@
            used to mask the fill data with.  Default is *100.0* meters.
          - *resolution_limit* (int) - Limit the number of grid points in a
            single dimension.  Raises a *ValueError* if the limit is violated.
-           Default value is 
+           Default value is ``2000''.
+
+        Sets this object's *unstructured* attribute to *False* if successful.
 
         """
 
