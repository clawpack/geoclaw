--- conflicted
+++ resolved
@@ -20,7 +20,7 @@
 CLAW_PLOTDIR = _plots               # Directory for plots
 
 # Environment variable FC should be set to fortran compiler, e.g. gfortran
-FC = /opt/local/bin/gfortran-mp-4.5
+FC ?= gfortran
 FFLAGS ?= 
 #FFLAGS =  -g -fbounds-check -ffpe-trap=invalid,overflow,zero
 FFLAGS = -O2
@@ -82,15 +82,10 @@
   $(GEOLIB)/amr2ez.f \
   $(GEOLIB)/setaux.f90 \
   $(GEOLIB)/setgauges.f \
-<<<<<<< HEAD
-  $(GEOLIB)/setfixedgrids.f \
-  $(GEOLIB)/b4step2.f \
   $(GEOLIB)/flag2refine.f  \
   $(GEOLIB)/flag2refine2.f  \
   $(GEOLIB)/allowflag.f  \
-=======
   $(GEOLIB)/b4step2.f90 \
->>>>>>> 91a75e06
   $(GEOLIB)/dumpgauge.f \
   $(GEOLIB)/upbnd.f  \
   $(GEOLIB)/tick.f \
@@ -105,12 +100,8 @@
   $(AMRLIB)/bound.f \
   $(AMRLIB)/check4nans.f \
   $(AMRLIB)/spest.f  \
-<<<<<<< HEAD
   $(AMRLIB)/spest2.f  \
-  $(AMRLIB)/init_iflags.f  \
-=======
   $(AMRLIB)/init_iflags.f \
->>>>>>> 91a75e06
   $(AMRLIB)/igetsp.f \
   $(AMRLIB)/reclam.f \
   $(AMRLIB)/birect.f \
