"""
Create topo and dtopo files needed for this example:
    etopo10min120W60W60S0S.asc        download from GeoClaw topo repository
    dtopo_usgs100227.tt3              create using Okada model 
Prior to Clawpack 5.2.1, the fault parameters we specified in a .cfg file,
but now they are explicit below.
    
Call functions with makeplots==True to create plots of topo, slip, and dtopo.
"""

from __future__ import absolute_import
from __future__ import print_function
import os

import clawpack.clawutil.data

try:
    CLAW = os.environ['CLAW']
except:
    raise Exception("*** Must first set CLAW environment variable")

# Scratch directory for storing topo and dtopo files:
scratch_dir = os.path.join(CLAW, 'geoclaw', 'scratch')

def get_topo(makeplots=False):
    """
    Retrieve the topo file from the GeoClaw repository.
    """
    from clawpack.geoclaw import topotools

    topo_fname = 'etopo1min130E210E0N60N.asc'
    url = 'http://depts.washington.edu/clawpack/geoclaw/topo/etopo/' + topo_fname
    clawpack.clawutil.data.get_remote_file(url, output_dir=scratch_dir, 
            file_name=topo_fname, verbose=True)

<<<<<<< HEAD
    # topo_fname = 'hawaii_6s.txt'
    # url = 'http://depts.washington.edu/clawpack/geoclaw/topo/etopo/' + topo_fname
    # clawpack.clawutil.data.get_remote_file(url, output_dir=scratch_dir, 
    #         file_name=topo_fname, verbose=True)
=======
    topo_fname = 'hawaii_6s.txt'
    url = 'http://depts.washington.edu/clawpack/geoclaw/topo/hawaii/' + topo_fname
    clawpack.clawutil.data.get_remote_file(url, output_dir=scratch_dir, 
            file_name=topo_fname, verbose=True)
>>>>>>> 0a3a8d44

    topo_fname = 'kahului_1s.txt'
    url = 'http://depts.washington.edu/clawpack/geoclaw/topo/hawaii/' + topo_fname
    clawpack.clawutil.data.get_remote_file(url, output_dir=scratch_dir, 
            file_name=topo_fname, verbose=True)

    topo_fname = 'fujii.txydz'
    url = 'http://depts.washington.edu/clawpack/geoclaw/dtopo/tohoku/' + topo_fname
    clawpack.clawutil.data.get_remote_file(url, output_dir=scratch_dir, 
            file_name=topo_fname, verbose=True)

    if makeplots:
        from matplotlib import pyplot as plt
        topo = topotools.Topography(os.path.join(scratch_dir,topo_fname), topo_type=2)
        topo.plot()
        fname = os.path.splitext(topo_fname)[0] + '.png'
        plt.savefig(fname)
        print("Created ",fname)



if __name__=='__main__':
    get_topo(False)<|MERGE_RESOLUTION|>--- conflicted
+++ resolved
@@ -33,17 +33,10 @@
     clawpack.clawutil.data.get_remote_file(url, output_dir=scratch_dir, 
             file_name=topo_fname, verbose=True)
 
-<<<<<<< HEAD
-    # topo_fname = 'hawaii_6s.txt'
-    # url = 'http://depts.washington.edu/clawpack/geoclaw/topo/etopo/' + topo_fname
-    # clawpack.clawutil.data.get_remote_file(url, output_dir=scratch_dir, 
-    #         file_name=topo_fname, verbose=True)
-=======
     topo_fname = 'hawaii_6s.txt'
     url = 'http://depts.washington.edu/clawpack/geoclaw/topo/hawaii/' + topo_fname
     clawpack.clawutil.data.get_remote_file(url, output_dir=scratch_dir, 
             file_name=topo_fname, verbose=True)
->>>>>>> 0a3a8d44
 
     topo_fname = 'kahului_1s.txt'
     url = 'http://depts.washington.edu/clawpack/geoclaw/topo/hawaii/' + topo_fname
