#!/usr/bin/env python
# encoding: utf-8

"""Tests for reading and writing storm data"""

from __future__ import absolute_import
from __future__ import print_function

import tempfile
import shutil
import os
import sys
import datetime

import numpy

import clawpack.clawutil.test as test
import clawpack.geoclaw.surge.storm as storm

# Set local test directory to get local files
testdir = os.path.dirname(__file__)
if len(testdir) == 0:
    testdir = "./"

# Current tests
file_format_tests = ['atcf', 'hurdat', 'jma', 'tcvitals', 'ibtracs']

def check_geoclaw(paths, check_header=False):
    """Check that two geoclaw formatted storm files are identical

    This does not use object equivalence due to round off errors that can occur
    due to format constraints.  If the *check_header* is True the routine also
    checks that the number of lines is equivalent (is implicitly checked
    anyway) but more importantly that the *time_offset*s are equivalent.

    :Input:
     - *check_header* (bool) Check that the headers in the file are equivalent.
       Defaults to `False`.

    :Raises:
     - *AssertionError* - If the files do not agree to the precision required.

    """

    if check_header:
        with open(paths[0], 'r') as data_file[0], open(paths[1], 'r') as data_file[1]:
            # Check for number of lines
            assert(int(data_file[0].readline()) == int(data_file[1].readline()))

            # Check for time offset
            assert(data_file[0].readline() == data_file[1].readline())

    # Check rest of data
    data = []
    for path in paths:
        data.append(numpy.loadtxt(path, skiprows=3))
    numpy.testing.assert_almost_equal(data[0], data[1])

# TODO - turn this into a test generator for each file IO format rather than
#        a single loop
def test_storm_IO(save=False):
    r"""Test reading and writing of storm formats


    Currently this only tests reading in data in all formats save for IMD and
    writing them out in the geoclaw format.  This functionality will be added
    once full writing functionality for the other formats is complete.

    :Input:
     - *save* (list or bool) whether to save the data produced by the test as
       new test data.  This can either be a single `bool` that will be applied
       to all formats or a dictionary that should have keys for each format.  If
       a format is not included in the dict than it is assumed `False`.

    """

    save_dict = {}
    if isinstance(save, bool):
        for key in file_format_tests:
            save_dict[key] = save
    elif isinstance(save, dict):
        for key in file_format_tests:
            save_dict[key] = save.get(key, default=False)
    else:
        raise ValueError("Type %s is not valid for save argument." % type(save))

    # Create temp directory
    temp_path = tempfile.mkdtemp()

    try:
        # Currently we read in the format, write it back out in the GeoClaw
        # format and check the stored GeoClaw file for that format
        for file_format in file_format_tests:
            if file_format=='ibtracs':
                file_suffix = 'nc'
                # Check here to see if we have xarray and pandas
                try:
                    import xarray
                except ImportError as e:
                    print("Skipping IBTrACS IO test, missing xarray.")
                    continue

            else:
                file_suffix = 'txt'
            input_path = os.path.join(testdir, "data", "storm", "%s.%s" % (file_format,file_suffix))
            out_path = os.path.join(temp_path, '%s_geoclaw.txt' % file_format)
            check_path = os.path.join(testdir, "data", "storm",
                                      "%s_geoclaw.txt" % file_format)

            # Read in test data and write it back out in the GeoClaw format
            # for IBTrACS input, need storm/year info
            if file_format=='ibtracs':
                # test for Ike using EITHER storm_name and year OR
                # sid
#                 kwargs = {'storm_name':'IKE',
#                          'year':2008}
                kwargs = {'sid': '2008245N17323'}
<<<<<<< HEAD
                
=======

>>>>>>> e9d70942
                # test the fill_radius_w_other_source func
                atcf_path = os.path.join(testdir, "data", "storm", "atcf.txt")
                storm_atcf = storm.Storm(atcf_path, file_format='ATCF')
                def fill_mwr(t, this_storm):
                    return storm.fill_rad_w_other_source(t, this_storm, storm_atcf, 'max_wind_radius')
                def fill_rad(t, this_storm):
                    return storm.fill_rad_w_other_source(t, this_storm, storm_atcf, 'storm_radius')
            else:
                kwargs = {}
                fill_mwr = None
                fill_rad = None
            test_storm = storm.Storm(input_path, file_format=file_format, **kwargs)

            # Temporary testing thing to get around missing data in formats that
            # do not provide the proper radii
            if file_format in ['hurdat', 'jma']:
                test_storm.max_wind_radius[:] = 0.0
                test_storm.storm_radius[:] = 0.0

            test_storm.write(out_path, file_format="geoclaw",
                             max_wind_radius_fill = fill_mwr,
                             storm_radius_fill = fill_rad)

            # Save new geoclaw test files into check_path if requested
            if save:
                test_storm.write(check_path, file_format="geoclaw",
                             max_wind_radius_fill = fill_mwr,
                             storm_radius_fill = fill_rad)

            # Check geoclaw files
            check_geoclaw([out_path, check_path])

    except Exception as e:
        # If the assertion failed then copy the contents of the directory
        test_dump_path = os.path.join(os.getcwd(), 'test_storm_IO')
        if os.path.exists(test_dump_path):
            shutil.rmtree(test_dump_path)
        shutil.copytree(temp_path, os.path.join(os.getcwd(),
                                                'test_storm_IO'))
        print("Format test %s -> geoclaw  failed." % file_format)
        raise e

    finally:
        shutil.rmtree(temp_path)


if __name__ == '__main__':
    # Currently does not support only saving one of the format's data
    save = False
    if len(sys.argv) > 1:
        save = bool(sys.argv[1])
    test_storm_IO(save)<|MERGE_RESOLUTION|>--- conflicted
+++ resolved
@@ -115,11 +115,6 @@
 #                 kwargs = {'storm_name':'IKE',
 #                          'year':2008}
                 kwargs = {'sid': '2008245N17323'}
-<<<<<<< HEAD
-                
-=======
-
->>>>>>> e9d70942
                 # test the fill_radius_w_other_source func
                 atcf_path = os.path.join(testdir, "data", "storm", "atcf.txt")
                 storm_atcf = storm.Storm(atcf_path, file_format='ATCF')
